--- conflicted
+++ resolved
@@ -1,10 +1,6 @@
 [tool.poetry]
 name = "cyberdrop-dl-patched"
-<<<<<<< HEAD
 version = "5.7.0.dev22"
-=======
-version = "5.7.0"
->>>>>>> 57b43ba8
 description = "Bulk downloader for multiple file hosts"
 authors = ["Jacob B <admin@script-ware.net>"]
 readme = "README.md"
@@ -14,13 +10,8 @@
 include = ["CHANGELOG.md"]
 
 [tool.poetry.dependencies]
-<<<<<<< HEAD
-python = "^3.11"
+python = ">=3.11,<3.13"
 aiohttp = "3.10.5"
-=======
-python = ">=3.11,<3.13"
-aiohttp = "^3.9.1"
->>>>>>> 57b43ba8
 aiolimiter = "^1.1.0"
 inquirerpy = "^0.3.4"
 platformdirs = "^4.2.2"
