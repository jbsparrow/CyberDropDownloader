[tool.poetry]
name = "cyberdrop-dl-patched"
<<<<<<< HEAD
version = "5.6.3.dev5"
=======
version = "5.6.39"
>>>>>>> 6278517e
description = "Bulk downloader for multiple file hosts"
authors = ["Jacob B <admin@script-ware.net>"]
readme = "README.md"
repository = "https://github.com/jbsparrow/CyberDropDownloader"
documentation = "https://script-ware.gitbook.io/cyberdrop-dl/"
packages = [{ include = "cyberdrop_dl" }]
include = ["CHANGELOG.md"]

[tool.poetry.dependencies]
python = "^3.11"
aiohttp = "^3.9.1"
aiolimiter = "^1.1.0"
inquirerpy = "^0.3.4"
platformdirs = "^4.2.2"
rich = "^13.7.0"
pyyaml = "^6.0.1"
certifi = "^2024.2.2"
browser-cookie3 = "^0.19.1"
beautifulsoup4 = "^4.12.2"
filedate = "^3.0"
aiosqlite = "0.17.0"
aiofiles = "0.8.0"
asyncpraw = "^7.7.1"
myjdapi = "^1.1.7"
mediafire = "^0.6.1"
mutagen = "^1.47.0"
pillow = "^10.2.0"
get-video-properties = "^0.1.1"
humanfriendly = "^10.0"
send2trash = "^1.8.3"
arrow = "^1.3.0"

[tool.poetry.scripts]
cyberdrop-dl = "cyberdrop_dl.main:main"

[build-system]
requires = ["poetry-core>=1.0.0"]
build-backend = "poetry.core.masonry.api"

[tool.poetry.urls]
Changelog = "https://github.com/jbsparrow/CyberDropDownloader/blob/master/CHANGELOG.md"<|MERGE_RESOLUTION|>--- conflicted
+++ resolved
@@ -1,10 +1,6 @@
 [tool.poetry]
 name = "cyberdrop-dl-patched"
-<<<<<<< HEAD
 version = "5.6.3.dev5"
-=======
-version = "5.6.39"
->>>>>>> 6278517e
 description = "Bulk downloader for multiple file hosts"
 authors = ["Jacob B <admin@script-ware.net>"]
 readme = "README.md"
