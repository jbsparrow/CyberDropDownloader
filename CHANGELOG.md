--- conflicted
+++ resolved
@@ -22,7 +22,6 @@
 The format is based on [Keep a Changelog](https://keepachangelog.com/en/1.1.0/),
 and this project adheres to [Semantic Versioning](https://semver.org/spec/v2.0.0.html).
 
-<<<<<<< HEAD
 ## [8.3.0] - 2025-10-21
 
 ### Added
@@ -40,10 +39,7 @@
 - Albums downloads (ImgBB)
 - Some exceptions not being logged if they happen during startup
 
-## [8.2.0] - 2025-10-20
-=======
 ## [8.2.0] - 2025-10-06
->>>>>>> 4d0e88cd
 
 ### Added
 
