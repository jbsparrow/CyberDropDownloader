--- conflicted
+++ resolved
@@ -22,7 +22,6 @@
 The format is based on [Keep a Changelog](https://keepachangelog.com/en/1.1.0/),
 and this project adheres to [Semantic Versioning](https://semver.org/spec/v2.0.0.html).
 
-<<<<<<< HEAD
 ## [8.4.0] - 2025-10-18
 
 ### Added
@@ -40,10 +39,7 @@
 - Handle newer encryption formats in URLs (xHamster)
 - Spankbang crawler
 
-## [8.3.0] - 2025-10-21
-=======
 ## [8.3.0] - 2025-10-16
->>>>>>> bb4b3a6c
 
 ### Added
 
