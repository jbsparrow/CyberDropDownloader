# CHANGELOG

All notable changes to this project will be documented here. For more details, visit the wiki: https://script-ware.gitbook.io/cyberdrop-dl

The format is based on [Keep a Changelog](https://keepachangelog.com/en/1.1.0/),
and this project adheres to [Semantic Versioning](https://semver.org/spec/v2.0.0.html).

## [UNRELEASED]

### Added
<<<<<<< HEAD

- Add support for TikTok profiles, videos, and photos
- Add new CLI argument `--download-tiktok-audios` to download audio files from TikTok posts
=======

- Add support for https://www.imagebam.com

### Removed

- Remove support for ImageBan as the website no longer exists
>>>>>>> 2f303df9


## [6.3.0] - 2025-01-24

### Added

- Members.luscious.net support
- Coomer and Kemono search results support
- SendVid.com support
- Support for forum direct link URLs (attachments) as input URLs
- `--logs-expire-after` option: https://script-ware.gitbook.io/cyberdrop-dl/reference/configuration-options/settings/logs#logs_expire_after
- `--filename-regex-filter` option: https://script-ware.gitbook.io/cyberdrop-dl/reference/configuration-options/settings/ignore_options#filename_regex_filter

### Changed

- `--rotate-logs` now creates a subfolder by date

### Fixed

- Bunkr reinforced link handling
- Handle encoded URLS found while scraping (every crawler)
- Imgur crawler
- MediaFire Crawler
- JPG5 rate limit

### Deprecated

- Forums authentication settings (username, password and `xf_cookie`) will be removed in a future version

## [6.2.0] - 2025-01-10

### Added

- PixHost.to support
- Forum.AllPornComix.com support (forum)
- Bellazon.com support (forum)
- TitsInTops.com support (forum)
- Video support for chevereto sites (`imagepond.net`, `img.kiwi` and `jpg5.su`)
- Filesystem URLs support for images and videos (pixeldrain)
- Indirect links support (saint)

### Changed

- Better MediaFire errors handling
- Better RealDebrid errors handling
- Do not overload 403 and 404 errors
- Use canonical URLs for files in database (chevereto)

### Fixed

- Files being hashed twice when using `Hashing.IN_PLACE`
- Post information parsing (reddit)
- Sub-path parsing, ex: submitted, comments (reddit)
- "Loose Files" folder not being created (all crawlers)
- Delete startup log file if empty
- Make a single GoFile token acquisition request
- Make a single login request try per forum
- DDoS-Guard detection


## [6.1.1] - 2025-01-05

### Changed

- Remove crawlers scrape lock

### Fixed

- v5 to v6 transfer [database] (`hash` table missing on second startup)
- v4 to v6 transfer [logs] ('downloader.log' being used by another process)

## [6.1.0] - 2025-01-04

### Fixed

- Fallback to old file password check (cyberfile)
- Handle stream redirects (bunkr)
- Files being saved with the current date instead of the upload date
- Sanitize filenames before downloading
- Apprise notifications integration
- Log startup errors to a file (validation, YAML, database and unknown errors)
- Miscalculation of download and scrape queue length
- Sorting videos with invalid or missing fps metadata
- e-Hentai crawler

### Changed

- Set 512MB as the minimum required free space
- `--console-log-level` will have no effect unless `--no-ui` was used
- OS notification are enabled by default on Windows

### Deprecated

- `--output-folder` is deprecated. Use `--download-folder`
- v4 support (importing v4 config and files) will be removed in a future version

### Added

- `--deep-scrape` option: https://script-ware.gitbook.io/cyberdrop-dl/reference/configuration-options/settings/runtime_options#deep_scrape
- `--separate-posts-format` option: https://script-ware.gitbook.io/cyberdrop-dl/reference/configuration-options/settings/download_options#separate_posts_format
- Allow any file name for cookie files
- Redact username from log tracebacks


## [6.0.1] - 2024-12-24

### Fixed

- Database v5 to v6 transfer

## [6.0.0] - 2024-12-23

⚠️**BREAKING CHANGES**

> 1. Stricter config validation logic. CDL will verify that every config value and CLI argument is valid before running

> 2. All dedupe and hashing functions has been replaced.
>   - `xxh128` is now the default hashing algorithm, replacing `md5`
> - By default, all v5 hashes will be ignored for deduplication matches. You can re-enable md5 with `--add-md5-hash`
> - It's no longer possible to keep the newest file while deduplicating.
> - Every file previously downloaded is taken into account for deduplication. Files no longer need to currently exists on disk

> 3. Removed `--sort-cdl-only` option

> 4. The following arguments are deprecated and will be removed in a future version:
>  - `--output-folder`
>  - `--download-all-configs`
>  - `--sort-all-configs`
>  - `--sort-all-downloads`
>  - `--main-log-filename`
>  - `--last-forum-post-filename`
>  - `--unsupported-urls-filename`
>  - `--download-error-urls-filename`
>  - `--scrape-error-urls-filename`


This update introduces the following changes:
- Add Python 3.13 support
- Add requests caching to speed up future download sessions for forums, Coomer, and Kemono.
- Update Kemono & Coomer crawlers to use API calls
- Update GoFile crawler to the new site design
- Update Bunkr crawler to handle new UUID filename format
- Rework entire deduplication and hashing logic. Now multiple hashing algorithms are supported
- Use Pydantic for config and CLI values validation
- Allow downloading duplicate files on the same run with `--ignore-history`
- Fix sorting functionality
- Allow running all configs sequentially using `--config ALL`
- Better cookies management system
- Added option to clear cookies for selected websites
- General improvements and bug fixes


## [5.7.2] - 2024-11-20

This update introduces the following changes:

1. Add option to use cookies from any supported site
2. Apply cookies from flaresolverr when possible, even if the response is invalid
3. Add option to automatically import cookies at startup
4. Better validation of config values
5. Rework entire TUI user input options
6. General logging improvements and bug fixes

#### Details

- User can import cookies from their browser. CDL will use these cookies to login to websites and pass Cloudflare DDoS challenges. For more information on cookies extraction and configuration, visit: https://script-ware.gitbook.io/cyberdrop-dl/reference/configuration-options/settings/browser_cookies
- When using flaresolverr, CDL will try to apply the cookies from the response and make a new request if necessary.
- User can set CDL to automatically import cookies at startup. User must specify browser and domains to export cookies from
- Add logic validation for config path values
- Remove integrated config edit options. Modifications to the config must be done directly on the config file.


## [5.7.1] - 2024-11-05

⚠️**BREAKING CHANGES**

> All output files (except for the main log file) are now CSV files with headers for each column (`Scrape_Errors`, `Download_Errors`, `Unsupported_URLs` and `Last_Forum_Post`). A custom filename for each file can still be set via config, but the extensions will always be `.csv`

This update introduces the following changes:

1. Adds the option to limit how many items are scraped
2. Add support for scraping a users' coomer favorites
3. Add integration to handle downloads supported by https://real-debrid.com
4. Add support for https://nekohouse.su profiles and posts
5. Add support for https://imagepond.net URLs
6. Add support for password protected albums from Chevereto sites (`jpg5`, `Img.kiwi` and `Imagepond`)
7. Show `total runtime` and `total downloaded data` on final report
8. Add support to send the main log file as an attachment to the `webhook_url` report
9. Add support to sent CDL report via email, telegram and many other services via Apprise
10. Add support for `%` encoded URLs in the input file
11. General logging improvements and bug fixes

#### Details:

- Users can limit the number of items to scrape by type, using the `--maximum-number-of-children` parameter. For more details on how to use this feature, visit the wiki: https://script-ware.gitbook.io/cyberdrop-dl/reference/configuration-options/settings/download_options
- Add support for scraping a users' coomer favorites by allowing the user to pass the coomer favorites page URL as an input URL (https://coomer.su/favorites). This requires them to have their coomer session token in the `authentication.yaml` file.
- Add real-debrid integration to download from any site that they support (`mega.nz`,`rapidgator`, `google drive`, `k2s`, etc). User needs to provide their API key in the `authentication.yaml` file in order to allow downloads
- Nekohouse URLs can now be scraped and downloaded by CDL
- Users can now get the stats report of the run via multiple services and include the main log as an attachment. For more information on how to setup notifications, visit: https://script-ware.gitbook.io/cyberdrop-dl/reference/notifications
- Fix parsing of bunkr file extensions when `--remove-generated-id` is enabled
- Remove console markdown data from log files
- Fix `only_hosts` skip logic
- Better handling of some unknown errors


## [5.7.0] - 2024-10-25

This update introduces the following changes:
1. Rotating log files
2. Overhaul hashing functions
3. Add support for https://tokyomotion.net URLs
4. Add support for https://xxxbunker.com URLs
5. Add support for https://saint2.su albums
6. Add support for password protected Cyberfile URLs
7. Simplify some UI elements
8. Improve jdownloader integration
9. Implement rich logger
10. Add a "Check for Updates" UI option
11. General bug fixes


#### Details:

- Add option to rotate log file names. If enabled, current `date-time` will be used as a suffix for each log file, in the format `YYMMDD_HHMMSS`. This will prevent overriding old log files
- Refactor hashing functions and logic
- Add support for videos, photos, albums, playlist, profiles and search results of tokyomotion.net
- Add support for playlists, search results and video downloads on xxxbunker.com
- Add support for saint2.su album URLs
- Add support for both password protected files and folders on Cyberfile. Users can include the password as a query parameter in the input URL, adding `?password=<URL_PASSWORD>` to it. Example: `https://cyberfile.me/folder/xUGg?password=1234`
- Replace built-in log file handler with rich handler for better error reports
- UI changes: remove redundant 'X of Y files' from every progress bar, sort scrape and download error by reverse frequency, use equal height for top row UI, fix padding issues, show unsupported URLs stats at the end
- Add `whitelist` filter, `autostart` and custom `download_dir` options for jdownloader. For more details, visit the wiki: https://script-ware.gitbook.io/cyberdrop-dl/reference/configuration-options/settings/runtime_options
- Added a "Check for Updates" UI option and improved the update check logic to check for new testing versions.
- Fix error during program exit when referers table no longer exists
- Prevents crashes when there are insufficient permissions to move a file
- Fix an issue where CDL would delete URLs input file
- Move functions for after download to `post_runtime`
- Fix handling of deleted Imgbox albums if they return `HTTP 200`
- Fix Cyberfile deleted folders not being correctly scraped
- Update logging to include when a file is being downloaded with no crawler


## [5.6.54] - 2024-10-21

This update introduces the following changes:
1. Fix error on some bunkr videos

#### Details:

- Fix error when downloading videos with no thumbnail (bunkr)
- Update possible CDNs (bunkr)
- Better error handling (bunkr)


## [5.6.53] - 2024-10-20

This update introduces the following changes:
1. Update bunkr crawler

#### Details:

- Update bunkr crawler to work on the new site design


## [5.6.52] - 2024-10-10

This update introduces the following changes:
1. Fix scan_folder saved as invalid value

#### Details:

- Fixes issue that causes the config file to be corrupted with an invalid scan_folder value.

## [5.6.51] - 2024-10-10

This update introduces the following changes:
1. Skip file download by referer
2. Fixes album_id not been saved to database

#### Details:

- Using the flag `--skip-referer-seen-before` will skip downloading files from any referer that have been scraped before. The file (s) will always be skipped regardless of whether the referer was successfully scraped or not
- Fixes album_id property not being saved to database on supported crawlers


## [5.6.50] - 2024-10-07

This update introduces the following changes:
1. Support for password protected GoFile links

#### Details:

1. Users can include the password as a query parameter in the input URL, adding `?password=<URL_PASSWORD>` to it.
 Example: https://gofile.io/d/xUprGg?password=1234


## [5.6.43] - 2024-10-03

This update introduces the following changes:
1. Update True/False CLI arguments to integrate better with the config file.

#### Details:

- CLI arguments that toggle settings to `True` or `False` can now be passed as either `--arg` or `--no-arg` to set the value to `True` or `False` respectively.
- This also solves an issue where CLI arguments that toggle settings would override config file settings even if the CLI argument was never passed.

## [5.6.42] -  2024-10-03

This update introduces the following changes:
1. Filter final URL with `--skip-hosts` and `--only-hosts` arguments

#### Details:

- This allows the user to skip or only download from specific bunkr hosts

## [5.6.41] - 2024-10-01

This update introduces the following changes:
1. Fixes crash when unsupported URLs have no parents
2. Display new changelog if an update is available
3. Updated supported sites in Wiki

#### Details:

- Fixes crash if an unsupported url have no parents
- Always display an updated changelog if a new version has been released on pypi
- Remove SimpCity from supported websites on Wiki

## [5.6.40] - 2024-10-01

This update introduces the following changes:
1. Fixes empty folder cleanup

#### Details:
- Fix incorrect path objects on post-runtime folder cleanup

## [5.6.39] - 2024-09-30

This update introduces the following changes:
1. Add external CHANGELOG file

#### Details:
- Project changes will documented on https://github.com/jbsparrow/CyberDropDownloader/blob/master/CHANGELOG.md for better tracking
- Built-in viewer will fetch CHANGELOG history on first use

## [5.6.38] - 2024-09-30

This update introduces the following changes:
1. Fix `scrape_items` creation for Kemono and coomer links

#### Details:
- Fixes parents tracking for Kemono and coomer links


## [5.6.37] - 2024-09-30

This update introduces the following changes:
1. Fixes empty folder cleanup on python 3.11

#### Details:
- Fixes logic by walking the directory tree using `os.walk` to remain compatibility with python 3.11


## [5.6.36] - 2024-09-30

This update introduces the following changes:
1. Delete empty files after a successful run.
2. Added a feature to save the origin of unsupported URLs

#### Details:
- Empty files (0 bytes) inside download_dir will be deleted alongside empty folders after a successful run
- Each unsupported URL will now be saved alongside the URL of the original item they came from (`Unsupported_URLs.txt`)
- Origin is also saved for password protected links, allowing the user to visit the URL (ex. forum post) and retrieve the password if available


## [5.6.35] - 2024-09-30

This update introduces the following changes:
1. Small fixes for sorting system

#### Details:
- Fixes `scan_dir` selection logic


## [5.6.34] - 2024-09-30

This update introduces the following changes:
1. Added a feature to fix the names of multipart archives.

#### Details:
- Multipart archives will be renamed to have the proper naming format when the `--remove-generated-id-from-filenames` argument is passed.


## [5.6.33] - 2024-09-25

This update introduces the following changes:
1. Fix issues with checking how much free space is available on the disk.
2. Skip clearing the console when running with the `--no-ui` flag.

#### Details:

- Fixed an issue with free space not being properly checked when running with the `--retry-failed` flag.
- Made error output more clear when there is not enough free space to download a file.
- Skip clearing the console when running with the `--no-ui` flag to allow users to see the output of all runs done with `--no-ui`.


## [5.6.32] - 2024-09-22

This update introduces the following changes:
1. Add new URLs categorization feature for the URLs.txt file.

#### Details:

- You can now group links under one download folder by adding a category name above the links in the `URLs.txt` file.
- The category name must be prefixed by three dashes (`---`) and must be on a new line.
- The category name will be used as the folder name for the links that follow it.
- To end a category, add three dashes (`---`) on a new line after the links.
- You can have multiple categories in the URLs.txt file, and the links will be grouped accordingly.


For more details, visit the wiki: https://script-ware.gitbook.io/cyberdrop-dl/reference/configuration-options/settings/sorting


## [5.6.30] - 2024-09-21

**SIMPCITY HAS BEEN REMOVED FROM THE SUPPORTED WEBSITES LIST.**

**TO SEE WHY, VISIT THE WIKI:** https://script-ware.gitbook.io/cyberdrop-dl/simpcity-support-dropped

## [5.6.20] - 2024-09-19

This update introduces the following changes:
1. Ability to scrape URLs from PixelDrain text post

#### Details:

- Cyberdrop-DL will now scrape URLs from PixelDrain text posts and make a folder for all the URLs within the post, reducing clutter.


## [5.6.13] - 2024-09-19

This update introduces the following changes:
1. Per-config authentication settings

#### Details:

- If an `authentication.yaml` file is placed within your config directory, it will be used instead of the global authentication values.


## [5.6.12] - 2024-09-19

This update introduces the following changes:
1. Reformat code and organize imports

#### Details:

- Reformatted code to be more readable and removed unused imports.


## [5.6.11] - 2024-09-16

This update introduces the following changes:
1. Detect and raise an error for private GoFile folders

#### Details:

- Private GoFile folders will now raise an error when attempting to download them instead of crashing CDL


## [5.6.1] - 2024-09-13

This update introduces the following changes:
1. Fixes issue with `--sort-all-downloads`
2. Improves sort status visibility

#### Details:

- The sort status is now display under hash, along with other statuses
- `--sort-all-downloads` is disabled by default, thus only cdl downloads are sorted without the flag
- `sort_folder` can not be the same as the `scan_dir`


## [5.6.0] - 2024-09-13

This update introduces the following changes:
1. Updated the sorting progress UI to display more information.
2. Removed unused functions from progress bars.

#### Details:

- The sorting UI now displays the progress of each folder as it is being processed, including the number of files that have been sorted and the percentage of the folder that has been processed.
- The sorting UI now also shows what folders are in the queue to be sorted.


## [5.5.1] - 2024-09-12

This update introduces the following changes:
1. Small fixes for sorting system

#### Details:

- use `-` instead of `_` for new arguments
- fix bug where `purge_dir` is called for each file, instead of each directory when done


## [5.5.0] - 2024-09-12

This update introduces the following changes:
1. Finalizes new sorting feature
2. add scanning directory for sorting
3. adds progress bar for sorting

#### Details:

- skips need to scan database if `sort_cdl_only` is false
- progress bar for current progress of sorting files, incremented for each folder
- allow for setting a different folder to scan that is independent of the download folder<|MERGE_RESOLUTION|>--- conflicted
+++ resolved
@@ -8,18 +8,14 @@
 ## [UNRELEASED]
 
 ### Added
-<<<<<<< HEAD
 
 - Add support for TikTok profiles, videos, and photos
 - Add new CLI argument `--download-tiktok-audios` to download audio files from TikTok posts
-=======
-
 - Add support for https://www.imagebam.com
 
 ### Removed
 
 - Remove support for ImageBan as the website no longer exists
->>>>>>> 2f303df9
 
 
 ## [6.3.0] - 2025-01-24
