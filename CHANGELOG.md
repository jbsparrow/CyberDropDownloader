--- conflicted
+++ resolved
@@ -22,7 +22,6 @@
 The format is based on [Keep a Changelog](https://keepachangelog.com/en/1.1.0/),
 and this project adheres to [Semantic Versioning](https://semver.org/spec/v2.0.0.html).
 
-<<<<<<< HEAD
 ## [7.0.0] - 2025-06-20
 
 ### Added
@@ -39,12 +38,7 @@
 
 ### Security
 
-
-
-## [6.10.1] - 2025-06-06
-=======
 ## [6.10.1] - 2025-06-15
->>>>>>> cc5a58ba
 
 ### Changed
 
