--- conflicted
+++ resolved
@@ -4,12 +4,8 @@
 import pytest
 from pydantic import ValidationError
 
-<<<<<<< HEAD
-from cyberdrop_dl.main import run
+from cyberdrop_dl.main import _create_director, run
 from cyberdrop_dl.utils.args import parse_args
-=======
-from cyberdrop_dl.main import _create_director, run
->>>>>>> 3aeae57b
 
 
 @pytest.mark.parametrize(
@@ -24,28 +20,6 @@
         run(command.split())
     except SystemExit:
         pass
-<<<<<<< HEAD
-    captured = capsys.readouterr()
-    output = captured.out
-    assert text in output
-
-
-def test_impersonate_defaults_to_true_with_no_args() -> None:
-    result = parse_args(["--download"])
-    assert result.cli_only_args.impersonate is None
-    result = parse_args(["--impersonate"])
-    assert result.cli_only_args.impersonate is True
-
-
-def test_impersonate_accepts_valid_targets() -> None:
-    result = parse_args(["--download", "--impersonate", "chrome"])
-    assert result.cli_only_args.impersonate == "chrome"
-
-
-def test_impersonate_does_not_accepts_values() -> None:
-    with pytest.raises(SystemExit):
-        parse_args(["--impersonate", "not_a_browser"])
-=======
     output = capsys.readouterr().out
     assert text in output
 
@@ -117,4 +91,20 @@
         pass
     startup_file = Path.cwd() / "startup.log"
     assert not startup_file.exists()
->>>>>>> 3aeae57b
+
+
+def test_impersonate_defaults_to_true_with_no_args() -> None:
+    result = parse_args(["--download"])
+    assert result.cli_only_args.impersonate is None
+    result = parse_args(["--impersonate"])
+    assert result.cli_only_args.impersonate is True
+
+
+def test_impersonate_accepts_valid_targets() -> None:
+    result = parse_args(["--download", "--impersonate", "chrome"])
+    assert result.cli_only_args.impersonate == "chrome"
+
+
+def test_impersonate_does_not_accepts_values() -> None:
+    with pytest.raises(SystemExit):
+        parse_args(["--impersonate", "not_a_browser"])