# ruff: noqa: F401
from __future__ import annotations

from typing import TYPE_CHECKING

from cyberdrop_dl import __version__ as current_version
from cyberdrop_dl import env
from cyberdrop_dl.scraper.crawlers.allporncomix_crawler import AllPornComixCrawler
from cyberdrop_dl.scraper.crawlers.bellazon_crawler import BellazonCrawler
from cyberdrop_dl.scraper.crawlers.bunkrr_albums_io_crawler import BunkrAlbumsIOCrawler
from cyberdrop_dl.scraper.crawlers.bunkrr_crawler import BunkrrCrawler
from cyberdrop_dl.scraper.crawlers.celebforum_crawler import CelebForumCrawler
from cyberdrop_dl.scraper.crawlers.chevereto_crawler import CheveretoCrawler
from cyberdrop_dl.scraper.crawlers.coomer_crawler import CoomerCrawler
from cyberdrop_dl.scraper.crawlers.cyberdrop_crawler import CyberdropCrawler
from cyberdrop_dl.scraper.crawlers.cyberfile_crawler import CyberfileCrawler
from cyberdrop_dl.scraper.crawlers.e621_crawler import E621Crawler
from cyberdrop_dl.scraper.crawlers.ehentai_crawler import EHentaiCrawler
from cyberdrop_dl.scraper.crawlers.eightmuses_crawler import EightMusesCrawler
from cyberdrop_dl.scraper.crawlers.eporner_crawler import EpornerCrawler
from cyberdrop_dl.scraper.crawlers.erome_crawler import EromeCrawler
from cyberdrop_dl.scraper.crawlers.f95zone_crawler import F95ZoneCrawler
from cyberdrop_dl.scraper.crawlers.fapello_crawler import FapelloCrawler
from cyberdrop_dl.scraper.crawlers.gofile_crawler import GoFileCrawler
from cyberdrop_dl.scraper.crawlers.hotpic_crawler import HotPicCrawler
from cyberdrop_dl.scraper.crawlers.imagebam_crawler import ImageBamCrawler
from cyberdrop_dl.scraper.crawlers.imgbb_crawler import ImgBBCrawler
from cyberdrop_dl.scraper.crawlers.imgbox_crawler import ImgBoxCrawler
from cyberdrop_dl.scraper.crawlers.imgur_crawler import ImgurCrawler
from cyberdrop_dl.scraper.crawlers.kemono_crawler import KemonoCrawler
from cyberdrop_dl.scraper.crawlers.leakedmodels_crawler import LeakedModelsCrawler
from cyberdrop_dl.scraper.crawlers.luscious_crawler import LusciousCrawler
from cyberdrop_dl.scraper.crawlers.mediafire_crawler import MediaFireCrawler
from cyberdrop_dl.scraper.crawlers.nekohouse_crawler import NekohouseCrawler
from cyberdrop_dl.scraper.crawlers.nudostar_crawler import NudoStarCrawler
from cyberdrop_dl.scraper.crawlers.nudostartv_crawler import NudoStarTVCrawler
from cyberdrop_dl.scraper.crawlers.omegascans_crawler import OmegaScansCrawler
from cyberdrop_dl.scraper.crawlers.pimpandhost_crawler import PimpAndHostCrawler
from cyberdrop_dl.scraper.crawlers.pixeldrain_crawler import PixelDrainCrawler
from cyberdrop_dl.scraper.crawlers.pixhost_crawler import PixHostCrawler
from cyberdrop_dl.scraper.crawlers.pornpics_crawler import PornPicsCrawler
from cyberdrop_dl.scraper.crawlers.postimg_crawler import PostImgCrawler
from cyberdrop_dl.scraper.crawlers.realbooru_crawler import RealBooruCrawler
from cyberdrop_dl.scraper.crawlers.reddit_crawler import RedditCrawler
from cyberdrop_dl.scraper.crawlers.redgifs_crawler import RedGifsCrawler
from cyberdrop_dl.scraper.crawlers.rule34vault_crawler import Rule34VaultCrawler
from cyberdrop_dl.scraper.crawlers.rule34video_crawler import Rule34VideoCrawler
from cyberdrop_dl.scraper.crawlers.rule34xxx_crawler import Rule34XXXCrawler
from cyberdrop_dl.scraper.crawlers.rule34xyz_crawler import Rule34XYZCrawler
from cyberdrop_dl.scraper.crawlers.saint_crawler import SaintCrawler
from cyberdrop_dl.scraper.crawlers.scrolller_crawler import ScrolllerCrawler
from cyberdrop_dl.scraper.crawlers.sendvid_crawler import SendVidCrawler
from cyberdrop_dl.scraper.crawlers.simpcity_crawler import SimpCityCrawler
from cyberdrop_dl.scraper.crawlers.socialmediagirls_crawler import SocialMediaGirlsCrawler
from cyberdrop_dl.scraper.crawlers.spankbang_crawler import SpankBangCrawler
from cyberdrop_dl.scraper.crawlers.streamable_crawler import StreamableCrawler
from cyberdrop_dl.scraper.crawlers.tiktok_crawler import TikTokCrawler
from cyberdrop_dl.scraper.crawlers.titsintops_crawler import TitsInTopsCrawler
from cyberdrop_dl.scraper.crawlers.tokyomotion_crawler import TokioMotionCrawler
from cyberdrop_dl.scraper.crawlers.toonily_crawler import ToonilyCrawler
from cyberdrop_dl.scraper.crawlers.twitter_images_crawler import TwimgCrawler
from cyberdrop_dl.scraper.crawlers.xbunker_crawler import XBunkerCrawler
from cyberdrop_dl.scraper.crawlers.xbunkr_crawler import XBunkrCrawler
from cyberdrop_dl.scraper.crawlers.xxxbunker_crawler import XXXBunkerCrawler
from cyberdrop_dl.scraper.crawlers.youjizz_crawler import YouJizzCrawler
from cyberdrop_dl.utils import constants

if TYPE_CHECKING:
    from cyberdrop_dl.scraper.crawler import Crawler

ALL_CRAWLERS: set[type[Crawler]] = {crawler for name, crawler in globals().items() if name.endswith("Crawler")}
DISABLED_CRAWLERS = {SimpCityCrawler}
DEBUG_CRAWLERS = {BunkrAlbumsIOCrawler}
CRAWLERS = ALL_CRAWLERS - DISABLED_CRAWLERS - DEBUG_CRAWLERS

<<<<<<< HEAD
RUNNING_IN_IDE = os.getenv("PYCHARM_HOSTED") or os.getenv("TERM_PROGRAM") == "vscode"
if constants.RUNNING_PRERELEASE or RUNNING_IN_IDE or os.getenv("ENABLESIMPCITY"):
    CRAWLERS = ALL_CRAWLERS
=======
constants.RUNNING_PRERELEASE = next((tag for tag in constants.PRERELEASE_TAGS if tag in current_version), False)
>>>>>>> 952d2ca0

if env.RUNNING_IN_IDE:
    CRAWLERS.update(DEBUG_CRAWLERS)

if env.KEY == "d396ab8c85fcb1fecd22c8d9b58acf944a44e6d35014e9dd39e42c9a64091eda":
    CRAWLERS.update(DISABLED_CRAWLERS)<|MERGE_RESOLUTION|>--- conflicted
+++ resolved
@@ -73,14 +73,6 @@
 DEBUG_CRAWLERS = {BunkrAlbumsIOCrawler}
 CRAWLERS = ALL_CRAWLERS - DISABLED_CRAWLERS - DEBUG_CRAWLERS
 
-<<<<<<< HEAD
-RUNNING_IN_IDE = os.getenv("PYCHARM_HOSTED") or os.getenv("TERM_PROGRAM") == "vscode"
-if constants.RUNNING_PRERELEASE or RUNNING_IN_IDE or os.getenv("ENABLESIMPCITY"):
-    CRAWLERS = ALL_CRAWLERS
-=======
-constants.RUNNING_PRERELEASE = next((tag for tag in constants.PRERELEASE_TAGS if tag in current_version), False)
->>>>>>> 952d2ca0
-
 if env.RUNNING_IN_IDE:
     CRAWLERS.update(DEBUG_CRAWLERS)
 
