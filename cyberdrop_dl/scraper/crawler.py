--- conflicted
+++ resolved
@@ -330,26 +330,12 @@
         assert isinstance(link_str, str)
         encoded = "%" in link_str
         base = relative_to or self.primary_base_domain
-<<<<<<< HEAD
-        if link_str.startswith("?"):
-            link = base.with_query(link_str[1:])
-        elif link_str.startswith("/?"):
-            link = base.with_query(link_str[2:])
-        elif link_str.startswith("//"):
-            link = URL("https:" + link_str, encoded=encoded)
-        elif link_str.startswith("/"):
-            link = base.joinpath(link_str[1:], encoded=encoded)
-        else:
-            link = URL(link_str, encoded=encoded)
-        return link
-=======
         new_url = URL(link_str, encoded=encoded)
         if not new_url.absolute:
             new_url = base.join(new_url)
         if not new_url.scheme:
             new_url = new_url.with_scheme(base.scheme or "https")
         return new_url
->>>>>>> 9cb6be9b
 
 
 def create_task_id(func: Callable) -> Callable:
