--- conflicted
+++ resolved
@@ -156,32 +156,17 @@
         if only_hosts and not any(host in media_item.url.host for host in only_hosts):
             log(f"Download skip {media_item.url} due to only_hosts config", 10)
             return True
-
-<<<<<<< HEAD
-        if not skip and self.manager.config_manager.settings_data.ignore_options.skip_hosts:
-            skip_hosts = self.manager.config_manager.settings_data.ignore_options.skip_hosts
-            if any(host in media_item.url.host for host in skip_hosts):
-                log(f"Download skip {media_item.url} due to skip_urls config", 10)
-                skip = True
-        if not skip and self.manager.config_manager.settings_data.ignore_options.skip_urls:
-            skip_urls = self.manager.config_manager.settings_data.ignore_options.skip_urls
-            if any(url in str(media_item.url) for url in skip_urls):
-                log(f"Download skip {media_item.url} due to skip_urls config", 10)
-                skip = True
-        if not skip and self.manager.config_manager.settings_data.ignore_options.only_hosts:
-            only_hosts = self.manager.config_manager.settings_data.ignore_options.only_hosts
-            if not any(host in media_item.url.host for host in only_hosts):
-                log(f"Download skip {media_item.url} due to only_hosts config", 10)
-                skip = True
-=======
+          
+        skip_urls = self.manager.config_manager.settings_data.ignore_options.skip_urls
+        if skip_urls and any(url in str(media_item.url) for url in skip_urls):
+            log(f"Download skip {media_item.url} due to skip_urls config", 10)
+            return True
         valid_regex_filter = self.manager.config_manager.valid_filename_filter_regex
         regex_filter = self.manager.config_manager.settings_data.ignore_options.filename_regex_filter
 
         if valid_regex_filter and re.search(regex_filter, media_item.filename):
             log(f"Download skip {media_item.url} due to filename regex filter config", 10)
             return True
->>>>>>> 9f1e9322
-
         return False
 
     def check_post_number(self, post_number: int, current_post_number: int) -> tuple[bool, bool]:
