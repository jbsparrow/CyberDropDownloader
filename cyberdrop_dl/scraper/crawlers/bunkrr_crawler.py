from __future__ import annotations

import calendar
import contextlib
import datetime
import re
from typing import TYPE_CHECKING, ClassVar

from aiolimiter import AsyncLimiter
from yarl import URL

from cyberdrop_dl.clients.errors import MaxChildrenError, NoExtensionError, ScrapeError
from cyberdrop_dl.scraper.crawler import Crawler
from cyberdrop_dl.utils.constants import FILE_FORMATS
from cyberdrop_dl.utils.data_enums_classes.url_objects import FILE_HOST_ALBUM, ScrapeItem
from cyberdrop_dl.utils.utilities import error_handling_wrapper, get_filename_and_ext

if TYPE_CHECKING:
    from bs4 import BeautifulSoup, Tag

    from cyberdrop_dl.managers.manager import Manager

BASE_CDNS = [
    "big-taco",
    "burger",
    "c",
    "cdn",
    "fries",
    "kebab",
    "meatballs",
    "milkshake",
    "nachos",
    "nugget",
    "pizza",
    "ramen",
    "soup",
    "taquito",
    "wiener",
]

EXTENDED_CDNS = [f"cdn-{cdn}" for cdn in BASE_CDNS]
IMAGE_CDNS = [f"i-{cdn}" for cdn in BASE_CDNS]
CDNS = BASE_CDNS + EXTENDED_CDNS + IMAGE_CDNS
CDN_REGEX_STR = r"^(?:(?:(" + "|".join(CDNS) + r")[0-9]{0,2}(?:redir)?))\.bunkr?\.[a-z]{2,3}$"
CDN_POSSIBILITIES = re.compile(CDN_REGEX_STR)


class BunkrrCrawler(Crawler):
    SUPPORTED_SITES: ClassVar[dict[str, list]] = {"bunkrr": ["bunkrr", "bunkr"]}

    def __init__(self, manager: Manager, site: str) -> None:
        super().__init__(manager, site, "Bunkrr")
        self.primary_base_domain = URL("https://bunkr.site")
        self.request_limiter = AsyncLimiter(10, 1)

    """~~~~~~~~~~~~~~~~~~~~~~~~~~~~~~~~~~~~~~~~~~~~~~~~~~~~~~~~~~~~~~~~~~~~~~~~~~~~~~~~~~~~~~~~~~~~~~~~~~~~~~~~~~~~~~"""

    async def fetch(self, scrape_item: ScrapeItem) -> None:
        """Determines where to send the scrape item based on the url."""
        task_id = self.scraping_progress.add_task(scrape_item.url)

        if scrape_item.url.host.startswith("get"):
            scrape_item.url = await self.reinforced_link(scrape_item.url)
            if not scrape_item.url:
                return

        if "a" in scrape_item.url.parts:
            await self.album(scrape_item)
        elif self.is_cdn(scrape_item.url):
            await self.handle_direct_link(scrape_item)
        else:
            await self.file(scrape_item)

        self.scraping_progress.remove_task(task_id)

    @error_handling_wrapper
    async def album(self, scrape_item: ScrapeItem) -> None:
        """Scrapes an album."""
        scrape_item.url = self.primary_base_domain.with_path(scrape_item.url.path)
        album_id = scrape_item.url.parts[2]
        scrape_item.album_id = album_id
        results = await self.get_album_results(album_id)
        scrape_item.type = FILE_HOST_ALBUM
        scrape_item.children = scrape_item.children_limit = 0

        with contextlib.suppress(IndexError, TypeError):
            scrape_item.children_limit = (
                self.manager.config_manager.settings_data.download_options.maximum_number_of_children[scrape_item.type]
            )

        async with self.request_limiter:
            soup: BeautifulSoup = await self.client.get_soup(self.domain, scrape_item.url, origin=scrape_item)
        title = soup.select_one("title").text.rsplit(" | Bunkr")[0].strip()

        title = self.create_title(title, scrape_item.url.parts[2], None)
        scrape_item.add_to_parent_title(title)

        card_listings: list[Tag] = soup.select('div[class*="relative group/item theItem"]')
        for card_listing in card_listings:
            filename = card_listing.select_one('p[class*="theName"]').text
            file_ext = "." + filename.split(".")[-1]
            thumbnail = card_listing.select_one("img").get("src")
            date_str = card_listing.select_one('span[class*="theDate"]').text.strip()
            date = self.parse_datetime(date_str)
            link = card_listing.find("a").get("href")
            if link.startswith("/"):
                link = URL("https://" + scrape_item.url.host + link)
            link = URL(link)
            link = self.get_stream_link(link)
            new_scrape_item = self.create_scrape_item(
                scrape_item,
                link,
                "",
                True,
                album_id,
                date,
                add_parent=scrape_item.url,
            )

            # Try to get final file URL
            valid_extensions = FILE_FORMATS["Images"] | FILE_FORMATS["Videos"]
            try:
                if file_ext.lower() not in valid_extensions:
                    raise FileNotFoundError
                src = thumbnail.replace("/thumbs/", "/")
                src = URL(src, encoded=True)
                src = src.with_suffix(file_ext)
                src = src.with_query("download=true")
                if file_ext.lower() not in FILE_FORMATS["Images"]:
                    src = src.with_host(src.host.replace("i-", ""))

                if "no-image" in src.name:
                    msg = "No image found, reverting to parent"
                    raise FileNotFoundError(msg)

<<<<<<< HEAD
                filename, ext = get_filename_and_ext(src.name)
=======
                new_scrape_item = self.create_scrape_item(
                    scrape_item,
                    link,
                    "",
                    True,
                    album_id,
                    date,
                    add_parent=scrape_item.url,
                )

                src_filename, ext = get_filename_and_ext(src.name)
>>>>>>> 3ff244e6
                if not self.check_album_results(src, results):
                    await self.handle_file(src, new_scrape_item, src_filename, ext, custom_filename=filename)

            except FileNotFoundError:
                self.manager.task_group.create_task(self.run(new_scrape_item))

            scrape_item.children += 1
            if scrape_item.children_limit and scrape_item.children >= scrape_item.children_limit:
                raise MaxChildrenError(origin=scrape_item)

    @error_handling_wrapper
    async def file(self, scrape_item: ScrapeItem) -> None:
        """Scrapes a file."""
        scrape_item.url = self.primary_base_domain.with_path(scrape_item.url.path)
        if await self.check_complete_from_referer(scrape_item):
            return

        async with self.request_limiter:
            soup: BeautifulSoup = await self.client.get_soup(self.domain, scrape_item.url, origin=scrape_item)

        """
        Some old page details may have the uuid as the title instead of the filename.
        Commenting out this code ensures we always get the actual filename from `get.bunkr.su`, at the expense of one additional request


        # try video
        link_container = soup.select_one("video > source")
        src_selector = "src"

        # try image
        if not link_container:
            link_container = soup.select_one("img.max-h-full.w-auto.object-cover.relative")

        # fallback for everything else
        if not link_container:
        """
        link_container = soup.select_one("a.btn.ic-download-01")
        src_selector = "href"

        link = link_container.get(src_selector) if link_container else None

        if not link:
            raise ScrapeError(404, f"Could not find source for: {scrape_item.url}", origin=scrape_item)

        link = URL(link)
        await self.handle_direct_link(scrape_item, link, fallback_filename=soup.select_one("h1").text)

    async def handle_direct_link(
        self, scrape_item: ScrapeItem, url: URL | None = None, fallback_filename: str | None = None
    ) -> None:
        """Handles direct links (CDNs URLs) before sending them to the downloader.

        If `link` is not supplied, `scrape_item.url` will be used by default

        `fallback_filename` will only be used if the link has not `n` query parameter"""
        link = url or scrape_item.url
        if "get" in link.host:
            link: URL = await self.reinforced_link(link)
            if not link:
                return
        try:
            src_filename, ext = get_filename_and_ext(link.name)
        except NoExtensionError:
            src_filename, ext = get_filename_and_ext(scrape_item.url.name)
        filename = link.query.get("n") or fallback_filename
        if not url:
            scrape_item = self.create_scrape_item(scrape_item, URL("https://get.bunkrr.su/"), "")
        await self.handle_file(link, scrape_item, src_filename, ext, custom_filename=filename)

    @error_handling_wrapper
    async def reinforced_link(self, url: URL) -> URL:
        """Gets the download link for a given reinforced URL."""
        """get.bunkr.su"""
        async with self.request_limiter:
            soup: BeautifulSoup = await self.client.get_soup(self.domain, url)

        try:
            link_container = soup.select('a[download*=""]')[-1]
        except IndexError:
            link_container = soup.select("a[class*=download]")[-1]
        return URL(link_container.get("href"))

    """~~~~~~~~~~~~~~~~~~~~~~~~~~~~~~~~~~~~~~~~~~~~~~~~~~~~~~~~~~~~~~~~~~~~~~~~~~~~~~~~~~~~~~~~~~~~~~~~~~~~~~~~~~~~~~"""

    @staticmethod
    def is_cdn(url: URL) -> bool:
        """Checks if a given URL is from a CDN."""
        return bool(re.match(CDN_POSSIBILITIES, url.host))

    def get_stream_link(self, url: URL) -> URL:
        """DEPRECATED: NO LONGER WORKS.

        Gets the stream link for a given url."""
        if not self.is_cdn(url):
            return url

        ext = url.suffix.lower()
        if ext == "":
            return url

        if ext in FILE_FORMATS["Images"]:
            url = self.primary_base_domain / "d" / url.parts[-1]
        elif ext in FILE_FORMATS["Videos"]:
            url = self.primary_base_domain / "v" / url.parts[-1]
        else:
            url = self.primary_base_domain / "d" / url.parts[-1]

        return url

    @staticmethod
    def parse_datetime(date: str) -> int:
        """Parses a datetime string into a unix timestamp."""
        date = datetime.datetime.strptime(date, "%H:%M:%S %d/%m/%Y")
        return calendar.timegm(date.timetuple())<|MERGE_RESOLUTION|>--- conflicted
+++ resolved
@@ -133,21 +133,7 @@
                     msg = "No image found, reverting to parent"
                     raise FileNotFoundError(msg)
 
-<<<<<<< HEAD
-                filename, ext = get_filename_and_ext(src.name)
-=======
-                new_scrape_item = self.create_scrape_item(
-                    scrape_item,
-                    link,
-                    "",
-                    True,
-                    album_id,
-                    date,
-                    add_parent=scrape_item.url,
-                )
-
                 src_filename, ext = get_filename_and_ext(src.name)
->>>>>>> 3ff244e6
                 if not self.check_album_results(src, results):
                     await self.handle_file(src, new_scrape_item, src_filename, ext, custom_filename=filename)
 
