from __future__ import annotations

import http
import re
from copy import deepcopy
from typing import TYPE_CHECKING
from hashlib import sha256

from aiolimiter import AsyncLimiter
from yarl import URL

from cyberdrop_dl.clients.errors import ScrapeFailure, DownloadFailure, PasswordProtected, NoExtensionFailure
from cyberdrop_dl.scraper.crawler import Crawler
from cyberdrop_dl.utils.dataclasses.url_objects import ScrapeItem
from cyberdrop_dl.utils.utilities import get_filename_and_ext, error_handling_wrapper, log

if TYPE_CHECKING:
    from cyberdrop_dl.clients.scraper_client import ScraperClient
    from cyberdrop_dl.managers.manager import Manager


class GoFileCrawler(Crawler):
    def __init__(self, manager: Manager):
        super().__init__(manager, "gofile", "GoFile")
        self.api_address = URL("https://api.gofile.io")
        self.js_address = URL("https://gofile.io/dist/js/alljs.js")
        self.primary_base_domain = URL("https://gofile.io")
        self.token = ""
        self.websiteToken = ""
        self.headers = {}
        self.request_limiter = AsyncLimiter(10, 1)

    """~~~~~~~~~~~~~~~~~~~~~~~~~~~~~~~~~~~~~~~~~~~~~~~~~~~~~~~~~~~~~~~~~~~~~~~~~~~~~~~~~~~~~~~~~~~~~~~~~~~~~~~~~~~~~~"""

    async def fetch(self, scrape_item: ScrapeItem) -> None:
        """Determines where to send the scrape item based on the url"""
        task_id = await self.scraping_progress.add_task(scrape_item.url)

        await self.get_token(self.api_address / "accounts", self.client)
        await self.get_website_token(self.js_address, self.client)

        await self.album(scrape_item)

        await self.scraping_progress.remove_task(task_id)

    @error_handling_wrapper
    async def album(self, scrape_item: ScrapeItem) -> None:
        """Scrapes an album"""
        content_id = scrape_item.url.name
<<<<<<< HEAD
        scrape_item.album_id = content_id
        scrape_item.part_of_album = True
=======
        password = scrape_item.url.query.get("password","")
        if password:
            password = sha256(password.encode()).hexdigest()
>>>>>>> 43941a8d

        try:
            async with self.request_limiter:
                JSON_Resp = await self.client.get_json(self.domain,
                                                       (self.api_address / "contents" / content_id).with_query(
                                                           {"wt": self.websiteToken, "password": password }), headers_inc=self.headers)
        except DownloadFailure as e:
            if e.status == http.HTTPStatus.UNAUTHORIZED:
                self.websiteToken = ""
                self.manager.cache_manager.remove("gofile_website_token")
                await self.get_website_token(self.js_address, self.client)
                async with self.request_limiter:
                    JSON_Resp = await self.client.get_json(self.domain,
                                                           (self.api_address / "contents" / content_id).with_query(
                                                               {"wt": self.websiteToken, "password": password}), headers_inc=self.headers)
            else:
                raise ScrapeFailure(e.status, e.message)
            
        if JSON_Resp["status"] == "error-notFound":
            raise ScrapeFailure(404, "Album not found")

        JSON_Resp = JSON_Resp['data']

        if "password" in JSON_Resp:
            if JSON_Resp['passwordStatus'] in {'passwordRequired','passwordWrong'} or not password:
                raise PasswordProtected(scrape_item)

        if JSON_Resp["canAccess"] is False:
            raise ScrapeFailure(403, "Album is private")

        title = await self.create_title(JSON_Resp["name"], content_id, None)

        contents = JSON_Resp["children"]
        for content_id in contents:
            content = contents[content_id]
            if content["type"] == "folder":
                new_scrape_item = await self.create_scrape_item(scrape_item,
                                                                self.primary_base_domain / "d" / content["code"], title,
                                                                True, add_parent = scrape_item.url)
                self.manager.task_group.create_task(self.run(new_scrape_item))
                continue
            if content["link"] == "overloaded":
                link = URL(content["directLink"])
            else:
                link = URL(content["link"])
            try:
                filename, ext = await get_filename_and_ext(link.name)
            except NoExtensionFailure:
                await log(f"Scrape Failed: {link} (No File Extension)", 40)
                await self.manager.log_manager.write_scrape_error_log(link, " No File Extension")
                await self.manager.progress_manager.scrape_stats_progress.add_failure("No File Extension")
                continue
            duplicate_scrape_item = deepcopy(scrape_item)
            duplicate_scrape_item.possible_datetime = content["createTime"]
            duplicate_scrape_item.part_of_album = True
            await duplicate_scrape_item.add_to_parent_title(title)
            await self.handle_file(link, duplicate_scrape_item, filename, ext)

    """~~~~~~~~~~~~~~~~~~~~~~~~~~~~~~~~~~~~~~~~~~~~~~~~~~~~~~~~~~~~~~~~~~~~~~~~~~~~~~~~~~~~~~~~~~~~~~~~~~~~~~~~~~~~~~"""

    @error_handling_wrapper
    async def get_token(self, create_acct_address: URL, session: ScraperClient) -> None:
        """Get the token for the API"""
        if self.token:
            self.headers["Authorization"] = f"Bearer {self.token}"
            return

        api_token = self.manager.config_manager.authentication_data["GoFile"]["gofile_api_key"]
        if api_token:
            self.token = api_token
            self.headers["Authorization"] = f"Bearer {self.token}"
            await self.set_cookie(session)
            return

        async with self.request_limiter:
            async with self.request_limiter:
                JSON_Resp = await session.post_data(self.domain, create_acct_address, data={})
            if JSON_Resp["status"] == "ok":
                self.token = JSON_Resp["data"]["token"]
                self.headers["Authorization"] = f"Bearer {self.token}"
                await self.set_cookie(session)
            else:
                raise ScrapeFailure(403, "Couldn't generate GoFile token")

    @error_handling_wrapper
    async def get_website_token(self, js_address: URL, session: ScraperClient) -> None:
        """Creates an anon gofile account to use."""
        if self.websiteToken:
            return

        website_token = self.manager.cache_manager.get("gofile_website_token")
        if website_token:
            self.websiteToken = website_token
            return

        async with self.request_limiter:
            text = await session.get_text(self.domain, js_address)
        text = str(text)
        self.websiteToken = re.search(r'fetchData\s=\s\{\swt:\s"(.*?)"', text).group(1)
        if not self.websiteToken:
            raise ScrapeFailure(403, "Couldn't generate GoFile websiteToken")
        self.manager.cache_manager.save("gofile_website_token", self.websiteToken)

    async def set_cookie(self, session: ScraperClient) -> None:
        """Sets the given token as a cookie into the session (and client)"""
        client_token = self.token
        morsel: http.cookies.Morsel = http.cookies.Morsel()
        morsel['domain'] = 'gofile.io'
        morsel.set('accountToken', client_token, client_token)
        session.client_manager.cookies.update_cookies({'gofile.io': morsel})<|MERGE_RESOLUTION|>--- conflicted
+++ resolved
@@ -47,14 +47,12 @@
     async def album(self, scrape_item: ScrapeItem) -> None:
         """Scrapes an album"""
         content_id = scrape_item.url.name
-<<<<<<< HEAD
         scrape_item.album_id = content_id
         scrape_item.part_of_album = True
-=======
+
         password = scrape_item.url.query.get("password","")
         if password:
             password = sha256(password.encode()).hexdigest()
->>>>>>> 43941a8d
 
         try:
             async with self.request_limiter:
