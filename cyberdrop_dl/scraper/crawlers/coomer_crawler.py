--- conflicted
+++ resolved
@@ -78,16 +78,10 @@
     @error_handling_wrapper
     async def profile(self, scrape_item: ScrapeItem) -> None:
         """Scrapes a profile."""
-<<<<<<< HEAD
-        soup: BeautifulSoup = await self.client.get_soup(self.domain, scrape_item.url)
+        service, user, user_str = await self.get_user_info(scrape_item)
+        soup = "Fix after merging master"
         offset, maximum_offset = await self.get_offsets(scrape_item, soup)
         initial_offset = offset
-        service, user = self.get_service_and_user(scrape_item)
-        user_str = await self.get_user_str_from_profile(soup)
-=======
-        offset = 0
-        service, user, user_str = await self.get_user_info(scrape_item)
->>>>>>> f416cf8d
         api_call = self.api_url / service / "user" / user
         scrape_item.type = FILE_HOST_PROFILE
         scrape_item.children = scrape_item.children_limit = 0
@@ -243,17 +237,6 @@
         new_scrape_item.add_to_parent_title(post_title)
         self.manager.task_group.create_task(self.run(new_scrape_item))
 
-<<<<<<< HEAD
-    async def get_user_str_from_post(self, scrape_item: ScrapeItem) -> str:
-        """Gets the user string from a scrape item."""
-        async with self.request_limiter:
-            soup: BeautifulSoup = await self.client.get_soup(self.domain, scrape_item.url, origin=scrape_item)
-        return soup.select_one("a[class=post__user-name]").text
-
-    async def get_user_str_from_profile(self, soup: BeautifulSoup) -> str:
-        """Gets the user string from a scrape item."""
-        return soup.select_one("span[itemprop=name]").text
-
     async def get_maximum_offset(self, soup: BeautifulSoup) -> int:
         """Gets the maximum offset for a scrape item"""
         menu = soup.select_one("menu")
@@ -272,13 +255,8 @@
         maximum_offset = await self.get_maximum_offset(soup)
         return current_offset, maximum_offset
 
-    @staticmethod
-    def get_service_and_user(scrape_item: ScrapeItem) -> tuple[str, str]:
-        """Gets the service and user from a scrape item."""
-=======
     async def get_user_info(self, scrape_item: ScrapeItem) -> tuple[str, str, str, str]:
         """Gets the user info from a scrape item."""
->>>>>>> f416cf8d
         user = scrape_item.url.parts[3]
         service = scrape_item.url.parts[1]
         try:
