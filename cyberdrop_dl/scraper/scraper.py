--- conflicted
+++ resolved
@@ -31,23 +31,6 @@
                         "cyberdrop": self.cyberdrop, "cyberfile": self.cyberfile, "e-hentai": self.ehentai,
                         "erome": self.erome, "fapello": self.fapello, "f95zone": self.f95zone, "gofile": self.gofile,
                         "hotpic": self.hotpic, "ibb.co": self.imgbb, "imageban": self.imageban, "imgbox": self.imgbox,
-<<<<<<< HEAD
-                        "imgur": self.imgur, "img.kiwi": self.imgwiki, "jpg.church": self.jpgchurch,
-                        "jpg.homes": self.jpgchurch, "jpg.fish": self.jpgchurch, "jpg.fishing": self.jpgchurch,
-                        "jpg.pet": self.jpgchurch, "jpeg.pet": self.jpgchurch, "jpg1.su": self.jpgchurch,
-                        "jpg2.su": self.jpgchurch, "jpg3.su": self.jpgchurch, "jpg4.su": self.jpgchurch,
-                        "jpg5.su": self.jpgchurch,
-                        "host.church": self.jpgchurch, "kemono": self.kemono, "leakedmodels": self.leakedmodels,
-                        "mediafire": self.mediafire, "nekohouse": self.nekohouse, "nudostar.com": self.nudostar, "nudostar.tv": self.nudostartv,
-                        "omegascans": self.omegascans, "pimpandhost": self.pimpandhost, "pixeldrain": self.pixeldrain,
-                        "postimg": self.postimg, "realbooru": self.realbooru, "reddit": self.reddit,
-                        "redd.it": self.reddit, "redgifs": self.redgifs, "rule34vault": self.rule34vault,
-                        "rule34.xxx": self.rule34xxx,
-                        "rule34.xyz": self.rule34xyz, "saint": self.saint, "scrolller": self.scrolller,
-                        "socialmediagirls": self.socialmediagirls, "toonily": self.toonily,
-                        "xxxbunker":self.xxxbunker,"xbunker": self.xbunker, "xbunkr": self.xbunkr, "bunkr": self.bunkrr}
-        self.existing_crawlers = {}
-=======
                         "imgur": self.imgur, "jpg.church": self.chevereto, "kemono": self.kemono, 
                         "leakedmodels": self.leakedmodels, "mediafire": self.mediafire, "nudostar.com": self.nudostar, 
                         "nudostar.tv": self.nudostartv, "omegascans": self.omegascans, "pimpandhost": self.pimpandhost, 
@@ -59,7 +42,6 @@
                         "xxxbunker":self.xxxbunker,"xbunker": self.xbunker, "xbunkr": self.xbunkr}
         
         self.existing_crawlers: dict[str,Crawler] = {}
->>>>>>> 5eedde8f
         self.no_crawler_downloader = Downloader(self.manager, "no_crawler")
         self.jdownloader = JDownloader(self.manager)
         self.jdownloader_whitelist = self.manager.config_manager.settings_data["Runtime_Options"]["jdownloader_whitelist"]
