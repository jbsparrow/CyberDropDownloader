--- conflicted
+++ resolved
@@ -152,12 +152,8 @@
 
         link_groups: dict[str, list[URL]] = {"": []}
         if not self.manager.parsed_args.cli_only_args.links:
-<<<<<<< HEAD
+            self.using_input_file = True
             link_groups = await self.parse_input_file_groups()
-=======
-            self.using_input_file = True
-            links = await self.parse_input_file_groups()
->>>>>>> e9a34545
 
         else:
             link_groups[""].extend(self.manager.parsed_args.cli_only_args.links)  # type: ignore
