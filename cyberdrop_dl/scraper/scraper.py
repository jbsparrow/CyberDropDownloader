--- conflicted
+++ resolved
@@ -44,11 +44,7 @@
                         "rule34.xxx": self.rule34xxx,
                         "rule34.xyz": self.rule34xyz, "saint": self.saint, "scrolller": self.scrolller,
                         "socialmediagirls": self.socialmediagirls, "toonily": self.toonily,
-<<<<<<< HEAD
-                        "xbunker": self.xbunker, "xbunkr": self.xbunkr, "bunkr": self.bunkrr, "simpcity": self.simpcity}
-=======
-                        "xxxbunker":self.xxxbunker,"xbunker": self.xbunker, "xbunkr": self.xbunkr, "bunkr": self.bunkrr}
->>>>>>> b6f1a2b0
+                        "xxxbunker": self.xxxbunker, "xbunker": self.xbunker, "xbunkr": self.xbunkr, "bunkr": self.bunkrr, "simpcity": self.simpcity}
         self.existing_crawlers = {}
         self.no_crawler_downloader = Downloader(self.manager, "no_crawler")
         self.jdownloader = JDownloader(self.manager)
