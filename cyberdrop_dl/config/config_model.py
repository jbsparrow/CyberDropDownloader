import itertools
import re
from datetime import datetime, timedelta
from logging import DEBUG
from pathlib import Path

from pydantic import BaseModel, ByteSize, NonNegativeInt, PositiveInt, field_serializer, field_validator

from cyberdrop_dl import constants
from cyberdrop_dl.constants import BROWSERS, DEFAULT_APP_STORAGE, DEFAULT_DOWNLOAD_STORAGE
from cyberdrop_dl.data_structures.hash import Hashing
from cyberdrop_dl.data_structures.supported_domains import SUPPORTED_SITES_DOMAINS
from cyberdrop_dl.models import HttpAppriseURL
from cyberdrop_dl.models.types import (
    ByteSizeSerilized,
    ListNonEmptyStr,
    ListNonNegativeInt,
    LogPath,
    MainLogPath,
    NonEmptyStr,
    NonEmptyStrOrNone,
    PathOrNone,
)
from cyberdrop_dl.models.validators import falsy_as, to_timedelta
from cyberdrop_dl.utils.utilities import purge_dir_tree

from ._common import ConfigModel, Field, PathAliasModel

ALL_SUPPORTED_SITES = ["<<ALL_SUPPORTED_SITES>>"]


class DownloadOptions(BaseModel):
    block_download_sub_folders: bool = False
    disable_download_attempt_limit: bool = False
    disable_file_timestamps: bool = False
    include_album_id_in_folder_name: bool = False
    include_thread_id_in_folder_name: bool = False
    maximum_number_of_children: ListNonNegativeInt = []
    remove_domains_from_folder_names: bool = False
    remove_generated_id_from_filenames: bool = False
    scrape_single_forum_post: bool = False
    separate_posts_format: NonEmptyStr = "{default}"
    separate_posts: bool = False
    skip_download_mark_completed: bool = False
    skip_referer_seen_before: bool = False
    maximum_thread_depth: NonNegativeInt = 0

    @field_validator("separate_posts_format", mode="after")
    @classmethod
    def valid_format(cls, value: str) -> str:
        valid_keys = ("default", "title", "id", "number", "date")
        try:
<<<<<<< HEAD
            return value.format(**dict.fromkeys(valid_keys, "TEST"))
=======
            value.format(**dict.fromkeys(valid_keys, "TEST"))
            return value
>>>>>>> cc5a58ba
        except KeyError as e:
            msg = f"'{e.args[0]}' is not a valid key for this option. Valid keys: {valid_keys}"
            raise ValueError(msg) from None


class Files(PathAliasModel):
    download_folder: Path = Field(DEFAULT_DOWNLOAD_STORAGE, "d")
    dump_json: bool = Field(False, "j")
    input_file: Path = Field(DEFAULT_APP_STORAGE / "Configs{config}/URLs.txt", "i")
    save_pages_html: bool = False


class Logs(PathAliasModel):
    download_error_urls: LogPath = Field(Path("Download_Error_URLs.csv"), "download_error_urls_filename")
    last_forum_post: LogPath = Field(Path("Last_Scraped_Forum_Posts.csv"), "last_forum_post_filename")
    log_folder: Path = DEFAULT_APP_STORAGE / "Configs/{config}/Logs"
    log_line_width: PositiveInt = Field(240, ge=50)
    logs_expire_after: timedelta | None = None
    main_log: MainLogPath = Field(Path("downloader.log"), "main_log_filename")
    rotate_logs: bool = False
    scrape_error_urls: LogPath = Field(Path("Scrape_Error_URLs.csv"), "scrape_error_urls_filename")
    unsupported_urls: LogPath = Field(Path("Unsupported_URLs.csv"), "unsupported_urls_filename")
    webhook: HttpAppriseURL | None = Field(None, "webhook_url")

    @property
    def jsonl_file(self) -> Path:
        return self.main_log.with_suffix(".results.jsonl")

    @property
    def cdl_responses_dir(self) -> Path:
        return self.main_log.parent / "cdl_responses"

    @field_validator("webhook", mode="before")
    @classmethod
    def handle_falsy(cls, value: str) -> str | None:
        return falsy_as(value, None)

    @field_validator("logs_expire_after", mode="before")
    @staticmethod
    def parse_logs_duration(input_date: timedelta | str | int | None) -> timedelta | str | None:
        return falsy_as(input_date, None, to_timedelta)

    def _set_output_filenames(self, now: datetime) -> None:
        self.log_folder.mkdir(exist_ok=True, parents=True)
        current_time_file_iso: str = now.strftime(constants.LOGS_DATETIME_FORMAT)
        current_time_folder_iso: str = now.strftime(constants.LOGS_DATE_FORMAT)
        for attr, log_file in vars(self).items():
            if not isinstance(log_file, Path) or log_file.suffix not in (".csv", ".log"):
                continue

            if self.rotate_logs:
                new_name = f"{log_file.stem}_{current_time_file_iso}{log_file.suffix}"
                log_file: Path = log_file.parent / current_time_folder_iso / new_name
                setattr(self, attr, self.log_folder / log_file)

            log_file.parent.mkdir(exist_ok=True, parents=True)

    def _delete_old_logs_and_folders(self, now: datetime | None = None) -> None:
        if now and self.logs_expire_after:
            for file in itertools.chain(self.log_folder.rglob("*.log"), self.log_folder.rglob("*.csv")):
                file_date = file.stat().st_ctime
                t_delta = now - datetime.fromtimestamp(file_date)
                if t_delta > self.logs_expire_after:
                    file.unlink(missing_ok=True)
        purge_dir_tree(self.log_folder)


class FileSizeLimits(BaseModel):
    maximum_image_size: ByteSizeSerilized = ByteSize(0)
    maximum_other_size: ByteSizeSerilized = ByteSize(0)
    maximum_video_size: ByteSizeSerilized = ByteSize(0)
    minimum_image_size: ByteSizeSerilized = ByteSize(0)
    minimum_other_size: ByteSizeSerilized = ByteSize(0)
    minimum_video_size: ByteSizeSerilized = ByteSize(0)


class MediaDurationLimits(BaseModel):
    maximum_video_duration: timedelta = timedelta(seconds=0)
    maximum_audio_duration: timedelta = timedelta(seconds=0)
    minimum_video_duration: timedelta = timedelta(seconds=0)
    minimum_audio_duration: timedelta = timedelta(seconds=0)

    @field_validator("*", mode="before")
    @staticmethod
    def parse_runtime_duration(input_date: timedelta | str | int | None) -> timedelta:
        """Parses `datetime.timedelta`, `str` or `int` into a timedelta format.
        for `str`, the expected format is `value unit`, ex: `5 days`, `10 minutes`, `1 year`
        valid units:
            year(s), week(s), day(s), hour(s), minute(s), second(s), millisecond(s), microsecond(s)
        for `int`, value is assumed as `days`
        """
        if input_date is None:
            return timedelta(seconds=0)
        return to_timedelta(input_date)


class IgnoreOptions(BaseModel):
    exclude_audio: bool = False
    exclude_images: bool = False
    exclude_other: bool = False
    exclude_videos: bool = False
    filename_regex_filter: NonEmptyStrOrNone = None
    ignore_coomer_ads: bool = False
    only_hosts: ListNonEmptyStr = []
    skip_hosts: ListNonEmptyStr = []
    exclude_files_with_no_extension: bool = True

    @field_validator("filename_regex_filter")
    @classmethod
    def is_valid_regex(cls, value: str | None) -> str | None:
        if not value:
            return None
        try:
            re.compile(value)
        except re.error as e:
            raise ValueError("input is not a valid regex") from e
        return value


class RuntimeOptions(BaseModel):
    console_log_level: NonNegativeInt = 100
    deep_scrape: bool = False
    delete_partial_files: bool = False
    ignore_history: bool = False
    jdownloader_autostart: bool = False
    jdownloader_download_dir: PathOrNone = None
    jdownloader_whitelist: ListNonEmptyStr = []
    log_level: NonNegativeInt = DEBUG
    send_unsupported_to_jdownloader: bool = False
    skip_check_for_empty_folders: bool = False
    skip_check_for_partial_files: bool = False
    slow_download_speed: ByteSizeSerilized = ByteSize(0)
    update_last_forum_post: bool = True


class Sorting(BaseModel):
    scan_folder: PathOrNone = None
    sort_downloads: bool = False
    sort_folder: Path = DEFAULT_DOWNLOAD_STORAGE / "Cyberdrop-DL Sorted Downloads"
    sort_incrementer_format: NonEmptyStr = " ({i})"
    sorted_audio: NonEmptyStrOrNone = "{sort_dir}/{base_dir}/Audio/{filename}{ext}"
    sorted_image: NonEmptyStrOrNone = "{sort_dir}/{base_dir}/Images/{filename}{ext}"
    sorted_other: NonEmptyStrOrNone = "{sort_dir}/{base_dir}/Other/{filename}{ext}"
    sorted_video: NonEmptyStrOrNone = "{sort_dir}/{base_dir}/Videos/{filename}{ext}"


class BrowserCookies(BaseModel):
    auto_import: bool = False
    browser: BROWSERS | None = BROWSERS.firefox
    sites: list[NonEmptyStr] = SUPPORTED_SITES_DOMAINS

    def model_post_init(self, *_) -> None:
        if self.auto_import and not self.browser:
            raise ValueError("You need to provide a browser for auto_import to work")

    @field_validator("sites", mode="before")
    @classmethod
    def handle_list(cls, values: list) -> list:
        values = falsy_as(values, [])
        if values == ALL_SUPPORTED_SITES:
            return SUPPORTED_SITES_DOMAINS
        if isinstance(values, list):
            return sorted(str(value).lower() for value in values)
        return values

    @field_serializer("sites", when_used="json-unless-none")
    def use_placeholder(self, values: list) -> list:
        if set(values) == set(SUPPORTED_SITES_DOMAINS):
            return ALL_SUPPORTED_SITES
        return values


class DupeCleanup(BaseModel):
    add_md5_hash: bool = False
    add_sha256_hash: bool = False
    auto_dedupe: bool = True
    hashing: Hashing = Hashing.IN_PLACE
    send_deleted_to_trash: bool = True


class ConfigSettings(ConfigModel):
    browser_cookies: BrowserCookies = Field(BrowserCookies(), "Browser_Cookies")
    download_options: DownloadOptions = Field(DownloadOptions(), "Download_Options")
    dupe_cleanup_options: DupeCleanup = Field(DupeCleanup(), "Dupe_Cleanup_Options")
    file_size_limits: FileSizeLimits = Field(FileSizeLimits(), "File_Size_Limits")
    media_duration_limits: MediaDurationLimits = Field(MediaDurationLimits(), "Media_Duration_Limits")
    files: Files = Field(Files(), "Files")
    ignore_options: IgnoreOptions = Field(IgnoreOptions(), "Ignore_Options")
    logs: Logs = Field(Logs(), "Logs")
    runtime_options: RuntimeOptions = Field(RuntimeOptions(), "Runtime_Options")
    sorting: Sorting = Field(Sorting(), "Sorting")<|MERGE_RESOLUTION|>--- conflicted
+++ resolved
@@ -50,12 +50,8 @@
     def valid_format(cls, value: str) -> str:
         valid_keys = ("default", "title", "id", "number", "date")
         try:
-<<<<<<< HEAD
-            return value.format(**dict.fromkeys(valid_keys, "TEST"))
-=======
             value.format(**dict.fromkeys(valid_keys, "TEST"))
             return value
->>>>>>> cc5a58ba
         except KeyError as e:
             msg = f"'{e.args[0]}' is not a valid key for this option. Valid keys: {valid_keys}"
             raise ValueError(msg) from None
