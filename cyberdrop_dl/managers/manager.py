from __future__ import annotations

import asyncio
import json
from dataclasses import Field, field
from time import perf_counter
from typing import TYPE_CHECKING, Literal, NamedTuple, TypeVar

from pydantic import BaseModel

from cyberdrop_dl import __version__, constants
from cyberdrop_dl.managers.cache_manager import CacheManager
from cyberdrop_dl.managers.client_manager import ClientManager
from cyberdrop_dl.managers.config_manager import ConfigManager
from cyberdrop_dl.managers.db_manager import DBManager
from cyberdrop_dl.managers.download_manager import DownloadManager
from cyberdrop_dl.managers.hash_manager import HashManager
from cyberdrop_dl.managers.live_manager import LiveManager
from cyberdrop_dl.managers.log_manager import LogManager
from cyberdrop_dl.managers.path_manager import PathManager
from cyberdrop_dl.managers.progress_manager import ProgressManager
from cyberdrop_dl.managers.realdebrid_manager import RealDebridManager
from cyberdrop_dl.managers.storage_manager import StorageManager
from cyberdrop_dl.ui.textual import TextualUI
from cyberdrop_dl.utils.args import ParsedArgs, parse_args
from cyberdrop_dl.utils.ffmpeg import FFmpeg, get_ffmpeg_version
from cyberdrop_dl.utils.logger import QueuedLogger, log
from cyberdrop_dl.utils.transfer import transfer_v5_db_to_v6
from cyberdrop_dl.utils.utilities import close_if_defined, get_system_information

if TYPE_CHECKING:
    import queue
    from asyncio import TaskGroup

    from cyberdrop_dl.scraper.scrape_mapper import ScrapeMapper
    from cyberdrop_dl.types import AnyDict


class AsyncioEvents(NamedTuple):
    SHUTTING_DOWN: asyncio.Event = asyncio.Event()
    RUNNING: asyncio.Event = asyncio.Event()


class Manager:
    def __init__(self, args: tuple[str, ...] | None = None) -> None:
        self.parsed_args: ParsedArgs = field(init=False)
        self.cache_manager: CacheManager = CacheManager(self)
        self.path_manager: PathManager = field(init=False)
        self.config_manager: ConfigManager = field(init=False)
        self.hash_manager: HashManager = field(init=False)
        self.real_debrid_manager: RealDebridManager = field(init=False)

        self.log_manager: LogManager = field(init=False)
        self.db_manager: DBManager = field(init=False)
        self.client_manager: ClientManager = field(init=False)
        self.storage_manager: StorageManager = field(init=False)

        self.download_manager: DownloadManager = field(init=False)
        self.progress_manager: ProgressManager = field(init=False)
        self.live_manager: LiveManager = field(init=False)
        self.textual_log_queue: queue.Queue = field(init=False)
        self.ffmpeg: FFmpeg = field(init=False)
        self._textual_ui: TextualUI = field(init=False)

        self._loaded_args_config: bool = False
        self._made_portable: bool = False

        self.task_group: TaskGroup = field(init=False)
        self.task_list: list = []
        self.scrape_mapper: ScrapeMapper = field(init=False)
        self.current_task: asyncio.Task = field(init=False)

        self.vi_mode: bool = False
        self.start_time: float = perf_counter()
        self.downloaded_data: int = 0
        self.multiconfig: bool = False
        self.loggers: dict[str, QueuedLogger] = {}
        self.states = AsyncioEvents()
        self.args = args

    @property
    def config(self):
        return self.config_manager.settings_data

    @property
    def auth_config(self):
        return self.config_manager.authentication_data

    @property
    def global_config(self):
        return self.config_manager.global_settings_data

    def shutdown(self, from_user: bool = False):
        """ "Shut everything down (something failed or the user used ctrl + q)"""
        if from_user:
            log("Received keyboard interrupt, shutting down...", 30)
        self.states.SHUTTING_DOWN.set()
        self.current_task.cancel()

    def startup(self) -> None:
        """Startup process for the manager."""

        if isinstance(self.parsed_args, Field):
            self.parsed_args = parse_args(self.args)

        self.path_manager = PathManager(self)
        self.path_manager.pre_startup()
        self.cache_manager.startup(self.path_manager.cache_folder / "cache.yaml")
        self.config_manager = ConfigManager(self)
        self.config_manager.startup()

        self.args_consolidation()
        self.cache_manager.load_request_cache()
        self.vi_mode = self.config_manager.global_settings_data.ui_options.vi_mode

        self.path_manager.startup()
        self.log_manager = LogManager(self)
        self.adjust_for_simpcity()
        if self.config_manager.loaded_config.casefold() == "all" or self.parsed_args.cli_only_args.multiconfig:
            self.multiconfig = True
        self.set_constants()

    def notify(
        self,
        msg: str,
        title: str = "",
        severity: Literal["information", "warning", "error"] = "information",
        timeout: float | None = None,
    ):
        """Wrapper around textual.app.notify

        Does nothing if CDL is not using textual (`--no-textual-ui`)"""
        if isinstance(self._textual_ui, TextualUI):
            self._textual_ui.notify(msg, title=title, severity=severity, timeout=timeout)

    def adjust_for_simpcity(self) -> None:
        """Adjusts settings for SimpCity update."""
        simp_settings_adjusted = self.cache_manager.get("simp_settings_adjusted")
        if not simp_settings_adjusted:
            for config in self.config_manager.get_configs():
                if config != self.config_manager.loaded_config:
                    self.config_manager.change_config(config)
                self.config_manager.settings_data.runtime_options.update_last_forum_post = True
                self.config_manager.write_updated_settings_config()

            rate_limit_options = self.config_manager.global_settings_data.rate_limiting_options
            if rate_limit_options.download_attempts >= 10:
                rate_limit_options.download_attempts = 5
            if rate_limit_options.max_simultaneous_downloads_per_domain > 15:
                rate_limit_options.max_simultaneous_downloads_per_domain = 5
            self.config_manager.write_updated_global_settings_config()
        self.cache_manager.save("simp_settings_adjusted", True)

    """~~~~~~~~~~~~~~~~~~~~~~~~~~~~~~~~~~~~~~~~~~~~~~~~~~~~~~~~~~~~~~~~~~~~~~~~~~~~~~~~~~~~~~~~~~~~~~~~~~~~~~~~~~~~~"""

    async def async_startup(self) -> None:
        """Async startup process for the manager."""
        self.args_logging()

        if not isinstance(self.client_manager, ClientManager):
            self.client_manager = ClientManager(self)
        if not isinstance(self.storage_manager, StorageManager):
            self.storage_manager = StorageManager(self)

        elif self.states.RUNNING.is_set():
            await self.storage_manager.reset()  # Reset total downloaded data if running multiple configs

        if not isinstance(self.download_manager, DownloadManager):
            self.download_manager = DownloadManager(self)
        if not isinstance(self.real_debrid_manager, RealDebridManager):
            self.real_debrid_manager = RealDebridManager(self)

        if not isinstance(self.ffmpeg, FFmpeg):
            self.ffmpeg = FFmpeg(self)

        await self.async_db_hash_startup()

        constants.MAX_NAME_LENGTHS["FILE"] = self.config_manager.global_settings_data.general.max_file_name_length
        constants.MAX_NAME_LENGTHS["FOLDER"] = self.config_manager.global_settings_data.general.max_folder_name_length

    async def async_db_hash_startup(self) -> None:
        if not isinstance(self.db_manager, DBManager):
            self.db_manager = DBManager(self, self.path_manager.history_db)
            await self.db_manager.startup()
        transfer_v5_db_to_v6(self.path_manager.history_db)
        if not isinstance(self.hash_manager, HashManager):
            self.hash_manager = HashManager(self)
            await self.hash_manager.startup()
        if not isinstance(self.live_manager, LiveManager):
            self.live_manager = LiveManager(self)
        if not isinstance(self.progress_manager, ProgressManager):
            self.progress_manager = ProgressManager(self)
            self.progress_manager.startup()

    def process_additive_args(self) -> None:
        cli_ignore_options = self.parsed_args.config_settings.ignore_options
        config_skip_hosts = self.config_manager.settings_data.ignore_options.skip_hosts
        config_only_hosts = self.config_manager.settings_data.ignore_options.only_hosts

        cli_ignore_options.skip_hosts = add_or_remove_lists(config_skip_hosts, cli_ignore_options.skip_hosts)
        cli_ignore_options.only_hosts = add_or_remove_lists(config_only_hosts, cli_ignore_options.only_hosts)

    def args_consolidation(self) -> None:
        """Consolidates runtime arguments with config values."""
        self.process_additive_args()

        conf = merge_models(self.config_manager.settings_data, self.parsed_args.config_settings)
        global_conf = merge_models(self.config_manager.global_settings_data, self.parsed_args.global_settings)
        deep_scrape = self.parsed_args.config_settings.runtime_options.deep_scrape or self.config_manager.deep_scrape

        self.config_manager.settings_data = conf
        self.config_manager.global_settings_data = global_conf
        self.config_manager.deep_scrape = deep_scrape

    def args_logging(self) -> None:
        """Logs the runtime arguments."""
        auth_data: dict[str, dict] = self.config_manager.authentication_data.model_dump()
        auth_provided = {}

        for site, auth_entries in auth_data.items():
            auth_provided[site] = all(auth_entries.values())

        config_settings = self.config_manager.settings_data.model_copy()
        config_settings.runtime_options.deep_scrape = self.config_manager.deep_scrape
        config_settings = config_settings.model_dump_json(indent=4)
        global_settings = self.config_manager.global_settings_data.model_dump_json(indent=4)
        cli_only_args = self.parsed_args.cli_only_args.model_dump_json(indent=4)
        system_info = get_system_information()

        log("Starting Cyberdrop-DL Process")
        log(f"Running Version: {__version__}")
        log(f"System Info:{system_info}")
        log(f"Using Config: {self.config_manager.loaded_config}")
        log(f"Using Config File: {self.config_manager.settings}")
        log(f"Using Input File: {self.path_manager.input_file}")
        log(f"Using Download Folder: {self.path_manager.download_folder}")
        log(f"Using Database File: {self.path_manager.history_db}")
        log(f"Using CLI only options: {cli_only_args}")
        log(f"Using Authentication: \n{json.dumps(auth_provided, indent=4, sort_keys=True)}")
        log(f"Using Settings: \n{config_settings}")
        log(f"Using Global Settings: \n{global_settings}")
        log(f"Using FFmpeg version: {get_ffmpeg_version()}")

    async def async_db_close(self) -> None:
        "Partial shutdown for managers used for hash directory scanner"
        self.db_manager = await close_if_defined(self.db_manager)
        self.hash_manager = constants.NOT_DEFINED
        self.progress_manager.hash_progress.reset()

    async def close(self) -> None:
        """Closes the manager."""
        self.states.RUNNING.clear()

        await self.async_db_close()

        self.client_manager = await close_if_defined(self.client_manager)
        self.storage_manager = await close_if_defined(self.storage_manager)
        self.cache_manager = await close_if_defined(self.cache_manager)

        while self.loggers:
            _, queued_logger = self.loggers.popitem()
            queued_logger.stop()

    def validate_all_configs(self) -> None:
        all_configs = self.config_manager.get_configs()
        all_configs.sort()
        if not all_configs:
            return
        for config in all_configs:
            self.config_manager.change_config(config)

    def set_constants(self) -> None:
        """
        rewrite constants after config/arg manager have loaded
        """
<<<<<<< HEAD
        constants.DISABLE_CACHE = self.parsed_args.cli_only_args.disable_cache


def show_supported_sites():
    from rich import print
    from rich.table import Table

    from cyberdrop_dl.scraper.scrape_mapper import gen_crawlers_info

    table = Table(title="Cyberdrop-DL Supported Sites")
    for column in ("Site", "Crawler", "Primary Base Domain"):
        table.add_column(column, no_wrap=True)
    for crawler in gen_crawlers_info():
        table.add_row(crawler.site, crawler.name, str(crawler.primary_base_domain))
    print(table)
    sys.exit(0)


def add_or_remove_lists(old_list: list[str], new_list: list[str]) -> list[str]:
    exclude = {"+", "-"}

    def add(config_list: list[str], cli_list: list[str]) -> list[str]:
        new_list_as_set = set(config_list + cli_list)
        return sorted(new_list_as_set - exclude)

    def remove(config_list: list[str], cli_list: list[str]) -> list[str]:
        new_list_as_set = set(config_list) - set(cli_list)
        return sorted(new_list_as_set - exclude)

    if new_list:
        if new_list[0] == "+":
            return add(old_list, new_list)
        if new_list[0] == "-":
            return remove(old_list, new_list)
    return new_list


def merge_dicts(dict1: AnyDict, dict2: AnyDict) -> AnyDict:
    for key, val in dict1.items():
        if isinstance(val, dict):
            if key in dict2 and isinstance(dict2[key], dict):
                merge_dicts(dict1[key], dict2[key])
        else:
            if key in dict2:
                dict1[key] = dict2[key]

    for key, val in dict2.items():
        if key not in dict1:
            dict1[key] = val

    return dict1


M = TypeVar("M", bound=BaseModel)


def merge_models(default: M, new: M) -> M:
    default_dict = default.model_dump()
    new_dict = new.model_dump(exclude_unset=True)

    updated_dict = merge_dicts(default_dict, new_dict)
    return default.model_validate(updated_dict)
=======
        constants.DISABLE_CACHE = self.parsed_args.cli_only_args.disable_cache
>>>>>>> 9d05a4b6
<|MERGE_RESOLUTION|>--- conflicted
+++ resolved
@@ -273,23 +273,7 @@
         """
         rewrite constants after config/arg manager have loaded
         """
-<<<<<<< HEAD
         constants.DISABLE_CACHE = self.parsed_args.cli_only_args.disable_cache
-
-
-def show_supported_sites():
-    from rich import print
-    from rich.table import Table
-
-    from cyberdrop_dl.scraper.scrape_mapper import gen_crawlers_info
-
-    table = Table(title="Cyberdrop-DL Supported Sites")
-    for column in ("Site", "Crawler", "Primary Base Domain"):
-        table.add_column(column, no_wrap=True)
-    for crawler in gen_crawlers_info():
-        table.add_row(crawler.site, crawler.name, str(crawler.primary_base_domain))
-    print(table)
-    sys.exit(0)
 
 
 def add_or_remove_lists(old_list: list[str], new_list: list[str]) -> list[str]:
@@ -335,7 +319,4 @@
     new_dict = new.model_dump(exclude_unset=True)
 
     updated_dict = merge_dicts(default_dict, new_dict)
-    return default.model_validate(updated_dict)
-=======
-        constants.DISABLE_CACHE = self.parsed_args.cli_only_args.disable_cache
->>>>>>> 9d05a4b6
+    return default.model_validate(updated_dict)