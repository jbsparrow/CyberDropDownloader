--- conflicted
+++ resolved
@@ -204,13 +204,9 @@
     async def close(self) -> None:
         """Closes the manager."""
         await self.db_manager.close()
-<<<<<<< HEAD
-        await self.client_manager.close()
-        await self.cache_manager.close()
-=======
         if not isinstance(self.client_manager, Field):
             await self.client_manager.close()
->>>>>>> 6e6e2ac4
+        await self.cache_manager.close()
         self.db_manager: DBManager = field(init=False)
         self.cache_manager: CacheManager = field(init=False)
         self.hash_manager: HashManager = field(init=False)