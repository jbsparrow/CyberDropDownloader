--- conflicted
+++ resolved
@@ -95,63 +95,7 @@
 
         yaml.save(self.settings, self.settings_data)
 
-<<<<<<< HEAD
-        self.authentication_data = _match_config_dicts(default_auth_data, existing_auth_data)
-        _save_yaml(self.authentication_settings, self.authentication_data)
-
-    def _verify_settings_config(self) -> None:
-        """Verifies the settings config file and creates it if it doesn't exist."""
-        default_settings_data = copy.deepcopy(settings)
-        existing_settings_data = _load_yaml(self.settings)
-        self.settings_data = _match_config_dicts(default_settings_data, existing_settings_data)
-        paths = set(
-            [
-                ("Files", "input_file"),
-                ("Files", "download_folder"),
-                ("Logs", "log_folder"),
-                ("Sorting", "sort_folder"),
-                ("Sorting", "scan_folder"),
-            ]
-        )
-        enums = {("Dupe_Cleanup_Options", "hashing"): Hashing}
-        for key, value in default_settings_data.items():
-            for subkey, subvalue in value.items():
-                self.settings_data[key][subkey] = self.return_verified(subvalue)
-                if (key, subkey) in paths:
-                    path = self.settings_data[key][subkey]
-                    if (path == "None" or path is None) and subkey == "scan_folder":
-                        self.settings_data[key][subkey] = None
-                    else:
-                        self.settings_data[key][subkey] = Path(path)
-
-                if (key, subkey) in enums:
-                    enum_value = self.settings_data[key][subkey]
-                    enum_class = enums[(key, subkey)]
-                    if isinstance(enum_value, str):
-                        self.settings_data[key][subkey] = enum_class[enum_value]
-                    else:
-                        self.settings_data[key][subkey] = enum_class(enum_value)
-
-        if get_keys(default_settings_data) == get_keys(existing_settings_data):
-            return
-
-        save_data = copy.deepcopy(self.settings_data)
-        save_data["Files"]["input_file"] = str(save_data["Files"]["input_file"])
-        save_data["Files"]["download_folder"] = str(save_data["Files"]["download_folder"])
-        save_data["Logs"]["log_folder"] = str(save_data["Logs"]["log_folder"])
-        save_data["Logs"]["webhook_url"] = str(save_data["Logs"]["webhook_url"])
-        save_data["Sorting"]["sort_folder"] = str(save_data["Sorting"]["sort_folder"])
-        save_data["Sorting"]["scan_folder"] = (
-            str(save_data["Sorting"]["scan_folder"])
-            if save_data["Sorting"]["scan_folder"] not in ["None", None]
-            else None
-        )
-        _save_yaml(self.settings, save_data)
-
-    def _verify_global_settings_config(self) -> None:
-=======
     def _load_global_settings_config(self) -> None:
->>>>>>> f416cf8d
         """Verifies the global settings config file and creates it if it doesn't exist."""
         posible_fields = ConfigSettings.model_fields.keys()
         if self.global_settings.is_file():
