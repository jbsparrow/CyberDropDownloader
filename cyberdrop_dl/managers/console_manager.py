--- conflicted
+++ resolved
@@ -42,7 +42,6 @@
         # if self.thread:
         #     self.thread.join()
 
-<<<<<<< HEAD
     def flush_buffer_thread(self):
         max_entries=10
         while True:
@@ -65,29 +64,3 @@
             except Exception:
                 pass
    
-=======
-    def log(self,*args, sleep=None,**kwargs):
-        self._log_helper(*args,sleep=sleep, **kwargs)
-    def _log_helper(self,*args, sleep=None,**kwargs):
-        # global _height
-        # _width, _new_height = shutil.get_terminal_size()
-        # if not _height==_new_height:
-        #     _height=_new_height
-        #     console.size = (_width, _height - 4)
-        # self.console.log(*args, **kwargs)
-        # if sleep:
-        #     time.sleep(sleep)
-        pass
-
-    def print(self,text,sleep=None):
-        self._print_helper(text,sleep=sleep)
-    def _print_helper(self,text,sleep=None):
-        global _height
-        _width, _new_height = shutil.get_terminal_size()
-        if not _height==_new_height:
-            _height=_new_height
-            console.size = (_width, _height - 4)
-        self.console.print(text)
-        if sleep:
-            time.sleep(sleep)
->>>>>>> d1778bee
