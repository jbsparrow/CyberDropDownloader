--- conflicted
+++ resolved
@@ -12,7 +12,6 @@
 from cyberdrop_dl.utils.sorting import Sorter
 from cyberdrop_dl.utils.utilities import check_latest_pypi, log_with_color, check_partials_and_empty_folders, log
 from cyberdrop_dl.managers.console_manager import print_
-<<<<<<< HEAD
 
 from rich.console import Console
 from rich.logging import RichHandler
@@ -33,9 +32,6 @@
     "tracebacks_extra_lines": 2,
     "locals_max_length": 20
 }
-=======
-from cyberdrop_dl.clients.errors import InvalidYamlConfig
->>>>>>> b6f1a2b0
 
 def startup() -> Manager:
     """
