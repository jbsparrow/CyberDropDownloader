import asyncio
import contextlib
import logging
import os
import sys
import traceback


from cyberdrop_dl.managers.manager import Manager
from cyberdrop_dl.scraper.scraper import ScrapeMapper
from cyberdrop_dl.ui.ui import program_ui
from cyberdrop_dl.utils.sorting import Sorter
from cyberdrop_dl.utils.utilities import check_latest_pypi, log_with_color, check_partials_and_empty_folders, log
from cyberdrop_dl.managers.console_manager import print_
from cyberdrop_dl.clients.errors import InvalidYamlConfig

def startup() -> Manager:
    """
    Starts the program and returns the manager
    This will also run the UI for the program
    After this function returns, the manager will be ready to use and scraping / downloading can begin
    """

    try:
        manager = Manager()
        manager.startup()

        if not manager.args_manager.immediate_download:
            program_ui(manager)

        return manager

    except InvalidYamlConfig as e:
        print_ (e.message_rich)
        exit (1)

    except KeyboardInterrupt:
        print_("\nExiting...")
        exit(0)


async def runtime(manager: Manager) -> None:
    """Main runtime loop for the program, this will run until all scraping and downloading is complete"""
    scrape_mapper = ScrapeMapper(manager)

    # NEW CODE
    async with asyncio.TaskGroup() as task_group:
        manager.task_group = task_group
        await scrape_mapper.start()

    
async def post_runtime(manager: Manager) -> None:
    """Actions to complete after main runtime, and before ui shutdown"""
<<<<<<< HEAD

     # Skip clearing console if running with no UI
    if not manager.args_manager.no_ui:
        clear_screen_proc = await asyncio.create_subprocess_shell('cls' if os.name == 'nt' else 'clear')
        await clear_screen_proc.wait()
    else:
        print('\n\n')
    await log_with_color(f"Running Post-Download Processes For Config: {manager.config_manager.loaded_config}...", "green", 20)
    #checking and removing dupes
    if not manager.args_manager.sort_all_configs:
        await manager.hash_manager.hash_client.cleanup_dupes()
    if isinstance(manager.args_manager.sort_downloads, bool):
        if manager.args_manager.sort_downloads:
            sorter = Sorter(manager)
            await sorter.sort()
    elif manager.config_manager.settings_data['Sorting']['sort_downloads'] and not manager.args_manager.retry_any:
        sorter = Sorter(manager)
        await sorter.sort()
    await check_partials_and_empty_folders(manager)
    
    if manager.config_manager.settings_data['Runtime_Options']['update_last_forum_post']:
        await log("Updating Last Forum Post...", 20)
        await manager.log_manager.update_last_forum_post()

=======
    #checking and removing dupes
    await manager.hash_manager.hash_client.cleanup_dupes()
    
>>>>>>> 839f98a5

async def director(manager: Manager) -> None:
    """Runs the program and handles the UI"""
    configs = manager.config_manager.get_configs()
    configs_ran = []
    manager.path_manager.startup()
    manager.log_manager.startup()

    logger_debug = logging.getLogger("cyberdrop_dl_debug")
    import cyberdrop_dl.utils.utilities
    if os.getenv("PYCHARM_HOSTED") is not None or manager.config_manager.settings_data['Runtime_Options']['log_level'] == -1 or 'TERM_PROGRAM' in os.environ.keys() and os.environ['TERM_PROGRAM'] == 'vscode':
        manager.config_manager.settings_data['Runtime_Options']['log_level'] = 10
        cyberdrop_dl.utils.utilities.DEBUG_VAR = True

    if os.getenv("PYCHARM_HOSTED") is not None or manager.config_manager.settings_data['Runtime_Options']['console_log_level'] == -1 or 'TERM_PROGRAM' in os.environ.keys() and os.environ['TERM_PROGRAM'] == 'vscode':
        cyberdrop_dl.utils.utilities.CONSOLE_DEBUG_VAR = True

        
    if cyberdrop_dl.utils.utilities.DEBUG_VAR:
        logger_debug.setLevel(manager.config_manager.settings_data['Runtime_Options']['log_level'])
        if os.getenv("PYCHARM_HOSTED") is not None or 'TERM_PROGRAM' in os.environ.keys() and os.environ['TERM_PROGRAM'] == 'vscode':
            file_handler_debug = logging.FileHandler("../cyberdrop_dl_debug.log", mode="w")
        else:
            file_handler_debug = logging.FileHandler("./cyberdrop_dl_debug.log", mode="w")
        file_handler_debug.setLevel(manager.config_manager.settings_data['Runtime_Options']['log_level'])
        formatter = logging.Formatter("%(levelname)-8s : %(asctime)s : %(filename)s:%(lineno)d : %(message)s")
        file_handler_debug.setFormatter(formatter)
        logger_debug.addHandler(file_handler_debug)

        # aiosqlite_log = logging.getLogger("aiosqlite")
        # aiosqlite_log.setLevel(manager.config_manager.settings_data['Runtime_Options']['log_level'])
        # aiosqlite_log.addHandler(file_handler_debug)

    while True:
        logger = logging.getLogger("cyberdrop_dl")
        if manager.args_manager.all_configs:
            if len(logger.handlers) > 0:
                await log("Picking new config...", 20)

            configs_to_run = list(set(configs) - set(configs_ran))
            configs_to_run.sort()
            manager.config_manager.change_config(configs_to_run[0])
            configs_ran.append(configs_to_run[0])
            if len(logger.handlers) > 0:
                await log(f"Changing config to {configs_to_run[0]}...", 20)
                old_file_handler = logger.handlers[0]
                logger.removeHandler(logger.handlers[0])
                old_file_handler.close()

        logger.setLevel(manager.config_manager.settings_data['Runtime_Options']['log_level'])
        file_handler = logging.FileHandler(manager.path_manager.main_log, mode="w")
        
        if cyberdrop_dl.utils.utilities.DEBUG_VAR:
            manager.config_manager.settings_data['Runtime_Options']['log_level'] = 10
        file_handler.setLevel(manager.config_manager.settings_data['Runtime_Options']['log_level'])

        formatter = logging.Formatter("%(levelname)-8s : %(asctime)s : %(filename)s:%(lineno)d : %(message)s")
        file_handler.setFormatter(formatter)
        logger.addHandler(file_handler)
        import cyberdrop_dl.managers.console_manager
        cyberdrop_dl.managers.console_manager.LEVEL=manager.config_manager.settings_data['Runtime_Options']['console_log_level']

        await log("Starting Async Processes...", 20)
        await manager.async_startup()

        await log("Starting UI...", 20)
        if not manager.args_manager.sort_all_configs:
            try:
                async with manager.live_manager.get_main_live(stop=True) :
                    await runtime(manager)
                    await post_runtime(manager)
            except Exception as e:
                print_("\nAn error occurred, please report this to the developer")
                print_(e)
                print_(traceback.format_exc())
                exit(1)

        # Skip clearing console if running with no UI
        if not manager.args_manager.no_ui:
            clear_screen_proc = await asyncio.create_subprocess_shell('cls' if os.name == 'nt' else 'clear')
            await clear_screen_proc.wait()
        else:
            print('\n\n')

        await log_with_color(f"Running Post-Download Processes For Config: {manager.config_manager.loaded_config}...", "green", 20)
        if isinstance(manager.args_manager.sort_downloads, bool):
            if manager.args_manager.sort_downloads:
                sorter = Sorter(manager)
                await sorter.sort()
        elif manager.config_manager.settings_data['Sorting']['sort_downloads'] and not manager.args_manager.retry_any:
            sorter = Sorter(manager)
            await sorter.sort()
        await check_partials_and_empty_folders(manager)
        
        if manager.config_manager.settings_data['Runtime_Options']['update_last_forum_post']:
            await log("Updating Last Forum Post...", 20)
            await manager.log_manager.update_last_forum_post()
            
        
        # add the stuff here

        
        await log("Printing Stats...", 20)
        await manager.progress_manager.print_stats()

            await log("Checking for Program End...", 20)
            if not manager.args_manager.all_configs or not list(set(configs) - set(configs_ran)):
                break
        except Exception as e:
            await log("\nAn error occurred, please report this to the developer:", 50, exc_info=True)
            exit(1)
    await asyncio.sleep(5)
    await log("Checking for Updates...", 20)
    await check_latest_pypi()
    await log("Closing Program...", 20)
    await manager.close()
    await log_with_color("\nFinished downloading. Enjoy :)", 'green', 20)


def main():
    manager = startup()

    loop = asyncio.new_event_loop()
    asyncio.set_event_loop(loop)
    with contextlib.suppress(RuntimeError):
        try:
            asyncio.run(director(manager))
        
        except KeyboardInterrupt:
            print_("\nTrying to Exit...")
            with contextlib.suppress(Exception):
                asyncio.run(manager.close())
            exit(1)
    loop.close()
    sys.exit(0)


if __name__ == '__main__':
    main()<|MERGE_RESOLUTION|>--- conflicted
+++ resolved
@@ -51,36 +51,9 @@
     
 async def post_runtime(manager: Manager) -> None:
     """Actions to complete after main runtime, and before ui shutdown"""
-<<<<<<< HEAD
-
-     # Skip clearing console if running with no UI
-    if not manager.args_manager.no_ui:
-        clear_screen_proc = await asyncio.create_subprocess_shell('cls' if os.name == 'nt' else 'clear')
-        await clear_screen_proc.wait()
-    else:
-        print('\n\n')
-    await log_with_color(f"Running Post-Download Processes For Config: {manager.config_manager.loaded_config}...", "green", 20)
-    #checking and removing dupes
-    if not manager.args_manager.sort_all_configs:
-        await manager.hash_manager.hash_client.cleanup_dupes()
-    if isinstance(manager.args_manager.sort_downloads, bool):
-        if manager.args_manager.sort_downloads:
-            sorter = Sorter(manager)
-            await sorter.sort()
-    elif manager.config_manager.settings_data['Sorting']['sort_downloads'] and not manager.args_manager.retry_any:
-        sorter = Sorter(manager)
-        await sorter.sort()
-    await check_partials_and_empty_folders(manager)
-    
-    if manager.config_manager.settings_data['Runtime_Options']['update_last_forum_post']:
-        await log("Updating Last Forum Post...", 20)
-        await manager.log_manager.update_last_forum_post()
-
-=======
     #checking and removing dupes
     await manager.hash_manager.hash_client.cleanup_dupes()
     
->>>>>>> 839f98a5
 
 async def director(manager: Manager) -> None:
     """Runs the program and handles the UI"""
