--- conflicted
+++ resolved
@@ -61,14 +61,11 @@
             "ConfigSettings": manager.config_manager.settings,
             "AuthSettings": manager.config_manager.authentication_settings,
         }
-<<<<<<< HEAD
-        handle_validation_error(e, sources=sources)
-        sys.exit(1)
-=======
 
         file = sources.get(e.title)
         handle_validation_error(e, file=file)
->>>>>>> 419888b2
+        sys.exit(1)
+
 
     except KeyboardInterrupt:
         startup_logger.info("Exiting...")
