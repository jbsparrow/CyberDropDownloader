from __future__ import annotations

import asyncio
import contextlib
import logging
import sys
from datetime import datetime
from functools import wraps
from pathlib import Path
from time import perf_counter
from typing import TYPE_CHECKING

import browser_cookie3
from pydantic import ValidationError
from rich.console import Console
from rich.logging import RichHandler

from cyberdrop_dl import env
from cyberdrop_dl.clients.errors import InvalidYamlError
from cyberdrop_dl.managers.manager import Manager
from cyberdrop_dl.scraper.scraper import ScrapeMapper
from cyberdrop_dl.ui.program_ui import ProgramUI
from cyberdrop_dl.utils import constants
from cyberdrop_dl.utils.apprise import send_apprise_notifications
from cyberdrop_dl.utils.logger import RedactedConsole, add_custom_log_render, log, log_spacer, log_with_color
from cyberdrop_dl.utils.sorting import Sorter
from cyberdrop_dl.utils.updates import check_latest_pypi
from cyberdrop_dl.utils.utilities import check_partials_and_empty_folders, send_webhook_message
from cyberdrop_dl.utils.yaml import handle_validation_error

if TYPE_CHECKING:
    from collections.abc import Callable, Generator

startup_logger = logging.getLogger("cyberdrop_dl_startup")
STARTUP_LOGGER_FILE = Path.cwd().joinpath("startup.log")


def startup() -> Manager:
    """Starts the program and returns the manager.

    This will also run the UI for the program
    After this function returns, the manager will be ready to use and scraping / downloading can begin.
    """

    try:
        manager = Manager()
        manager.startup()
        if manager.parsed_args.cli_only_args.multiconfig:
            startup_logger.info("validating all configs, please wait...")
            manager.validate_all_configs()

        if not manager.parsed_args.cli_only_args.download:
            ProgramUI(manager)

    except InvalidYamlError as e:
        startup_logger.error(e.message)
        sys.exit(1)

    except ValidationError as e:
        sources = {
            "GlobalSettings": manager.config_manager.global_settings,
            "ConfigSettings": manager.config_manager.settings,
            "AuthSettings": manager.config_manager.authentication_settings,
        }

        file = sources.get(e.title)
        handle_validation_error(e, file=file)
        sys.exit(1)

    except KeyboardInterrupt:
        startup_logger.info("Exiting...")
        sys.exit(0)

    except browser_cookie3.BrowserCookieError:
        startup_logger.exception("")
        sys.exit(1)

    except Exception:
        msg = "An error occurred, please report this to the developer with your logs file:"
        startup_logger.exception(msg)
        sys.exit(1)

    else:
        return manager


async def runtime(manager: Manager) -> None:
    """Main runtime loop for the program, this will run until all scraping and downloading is complete."""
    if manager.multiconfig and manager.config_manager.settings_data.sorting.sort_downloads:
        return

    with manager.live_manager.get_main_live(stop=True):
        scrape_mapper = ScrapeMapper(manager)
        async with asyncio.TaskGroup() as task_group:
            manager.task_group = task_group
            await scrape_mapper.start()


async def post_runtime(manager: Manager) -> None:
    """Actions to complete after main runtime, and before ui shutdown."""
    log_spacer(20, log_to_console=False)
    msg = f"Running Post-Download Processes For Config: {manager.config_manager.loaded_config}"
    log_with_color(msg, "green", 20)
    # checking and removing dupes
    if not (manager.multiconfig and manager.config_manager.settings_data.sorting.sort_downloads):
        await manager.hash_manager.hash_client.cleanup_dupes_after_download()
    if manager.config_manager.settings_data.sorting.sort_downloads and not manager.parsed_args.cli_only_args.retry_any:
        sorter = Sorter(manager)
        await sorter.run()

    check_partials_and_empty_folders(manager)

    if manager.config_manager.settings_data.runtime_options.update_last_forum_post:
        await manager.log_manager.update_last_forum_post()


def setup_startup_logger(*, first_time_setup: bool = False) -> None:
    if first_time_setup:
        STARTUP_LOGGER_FILE.unlink(missing_ok=True)  # Only delete file once. Subsequent calls will append to file
    destroy_startup_logger()
    startup_logger.setLevel(10)
    console_handler = RichHandler(**(constants.RICH_HANDLER_CONFIG | {"show_time": False}), level=10)
    startup_logger.addHandler(console_handler)

    file_io = STARTUP_LOGGER_FILE.open("a", encoding="utf8")
    file_console = RedactedConsole(file=file_io, width=constants.DEFAULT_CONSOLE_WIDTH)
    file_handler = RichHandler(**constants.RICH_HANDLER_CONFIG, console=file_console, level=10)
    add_custom_log_render(file_handler)
    startup_logger.addHandler(file_handler)


def destroy_startup_logger(remove_all_handlers: bool = True) -> None:
    handlers: list[RichHandler] = startup_logger.handlers  # type: ignore
    for handler in handlers[:]:  # create copy
        if not (handler.console._file or remove_all_handlers):
            continue
        if handler.console._file:
            handler.console._file.close()
        startup_logger.removeHandler(handler)
        handler.close()

    if STARTUP_LOGGER_FILE.is_file() and STARTUP_LOGGER_FILE.stat().st_size > 0:
        return
    STARTUP_LOGGER_FILE.unlink(missing_ok=True)


@contextlib.contextmanager
def startup_logging(*, first_time_setup: bool = False) -> Generator:
    try:
        setup_startup_logger(first_time_setup=first_time_setup)
        yield
    finally:
        destroy_startup_logger()


def setup_debug_logger(manager: Manager) -> Path | None:
    if not env.DEBUG_VAR:
        return

    logger_debug = logging.getLogger("cyberdrop_dl_debug")
    log_level = 10
    manager.config_manager.settings_data.runtime_options.log_level = log_level
    logger_debug.setLevel(log_level)
    debug_log_file_path = Path(__file__).parents[1] / "cyberdrop_dl_debug.log"
    with startup_logging():
        if env.DEBUG_LOG_FOLDER:
            debug_log_folder = Path(env.DEBUG_LOG_FOLDER)
            if not debug_log_folder.is_dir():
                msg = "Value of env var 'CDL_DEBUG_LOG_FOLDER' is invalid."
                msg += f" Folder '{debug_log_folder}' does not exists"
                startup_logger.error(msg)
                sys.exit(1)
            date = datetime.now().strftime("%Y%m%d_%H%M%S")
            debug_log_file_path = debug_log_folder / f"cyberdrop_dl_debug_{date}.log"
        try:
            file_io = debug_log_file_path.open("w", encoding="utf8")
        except OSError as e:
            startup_logger.exception(str(e))
            sys.exit(1)

    file_console = Console(file=file_io, width=manager.config_manager.settings_data.logs.log_line_width)
    file_handler_debug = RichHandler(**constants.RICH_HANDLER_DEBUG_CONFIG, console=file_console, level=log_level)
    add_custom_log_render(file_handler_debug)
    logger_debug.addHandler(file_handler_debug)

    # aiosqlite_log = logging.getLogger("aiosqlite")
    # aiosqlite_log.setLevel(log_level)
    # aiosqlite_log.addHandler(file_handler_debug)

    return debug_log_file_path.resolve()


def setup_logger(manager: Manager, config_name: str) -> None:
    logger = logging.getLogger("cyberdrop_dl")
    with startup_logging():
        if manager.multiconfig:
            if len(logger.handlers) > 0:
                log("Picking new config...", 20)
            manager.config_manager.change_config(config_name)
            if len(logger.handlers) > 0:
                log(f"Changing config to {config_name}...", 20)
                old_file_handler = logger.handlers[0]
                logger.removeHandler(logger.handlers[0])
                old_file_handler.close()

        try:
            file_io = manager.path_manager.main_log.open("w", encoding="utf8")
        except OSError as e:
            startup_logger.exception(str(e))
            sys.exit(1)

    log_level = manager.config_manager.settings_data.runtime_options.log_level
    logger.setLevel(log_level)

    if not manager.parsed_args.cli_only_args.fullscreen_ui:
        constants.CONSOLE_LEVEL = manager.config_manager.settings_data.runtime_options.console_log_level

<<<<<<< HEAD
=======
    console_log_level = constants.CONSOLE_LEVEL
    file_io = manager.path_manager.main_log.open("w", encoding="utf8")
>>>>>>> bdd1228f
    file_console = RedactedConsole(file=file_io, width=manager.config_manager.settings_data.logs.log_line_width)
    file_handler = RichHandler(**constants.RICH_HANDLER_CONFIG, console=file_console, level=log_level)
    console_handler = RichHandler(**(constants.RICH_HANDLER_CONFIG | {"show_time": False}), level=console_log_level)
    add_custom_log_render(file_handler)
    logger.addHandler(file_handler)
    logger.addHandler(console_handler)


def ui_error_handling_wrapper(func: Callable) -> Callable:
    """Wrapper handles errors from the main UI."""

    @wraps(func)
    async def wrapper(*args, **kwargs):
        try:
            return await func(*args, **kwargs)
        except* Exception as e:
            exceptions = [e]
            if isinstance(e, ExceptionGroup):
                exceptions = e.exceptions
            if not isinstance(exceptions[0], browser_cookie3.BrowserCookieError):
                msg = "An error occurred, please report this to the developer with your logs file:"
                log_with_color(msg, "bold red", 50, show_in_stats=False)
            for exc in exceptions:
                log_with_color(f"  {exc}", "bold red", 50, show_in_stats=False, exc_info=exc)

    return wrapper


@ui_error_handling_wrapper
async def director(manager: Manager) -> None:
    """Runs the program and handles the UI."""
    manager.path_manager.startup()
    manager.log_manager.startup()
    debug_log_file_path = setup_debug_logger(manager)

    configs_to_run = [manager.config_manager.loaded_config]
    if manager.multiconfig:
        configs_to_run = manager.config_manager.get_configs()

    start_time = manager.start_time
    while configs_to_run:
        current_config = configs_to_run[0]
        setup_logger(manager, current_config)
        configs_to_run.pop(0)

        log(f"Using Debug Log: {debug_log_file_path}", 10)
        log("Starting Async Processes...", 10)
        await manager.async_startup()
        log_spacer(10)

        log("Starting CDL...\n", 20)
        await runtime(manager)
        await post_runtime(manager)

        manager.progress_manager.print_stats(start_time)

        if not configs_to_run:
            log_spacer(20)
            log("Checking for Updates...", 20)
            check_latest_pypi()
            log_spacer(20)
            log("Closing Program...", 20)
            log_with_color("Finished downloading. Enjoy :)", "green", 20, show_in_stats=False)

        await send_webhook_message(manager)
        await send_apprise_notifications(manager)
        start_time = perf_counter()


def main():
    profiling: bool = False
    if not (profiling or env.PROFILING):
        return actual_main()
    from cyberdrop_dl.profiling import profile

    profile(actual_main)


def actual_main() -> None:
    loop = asyncio.new_event_loop()
    asyncio.set_event_loop(loop)
    exit_code = 1
    with startup_logging(first_time_setup=True):
        manager = startup()
    with contextlib.suppress(Exception):
        try:
            asyncio.run(director(manager))
            exit_code = 0
        except KeyboardInterrupt:
            Console().print("Trying to Exit ...")
        finally:
            asyncio.run(manager.close())
    loop.close()
    sys.exit(exit_code)


if __name__ == "__main__":
    main()<|MERGE_RESOLUTION|>--- conflicted
+++ resolved
@@ -215,11 +215,7 @@
     if not manager.parsed_args.cli_only_args.fullscreen_ui:
         constants.CONSOLE_LEVEL = manager.config_manager.settings_data.runtime_options.console_log_level
 
-<<<<<<< HEAD
-=======
     console_log_level = constants.CONSOLE_LEVEL
-    file_io = manager.path_manager.main_log.open("w", encoding="utf8")
->>>>>>> bdd1228f
     file_console = RedactedConsole(file=file_io, width=manager.config_manager.settings_data.logs.log_line_width)
     file_handler = RichHandler(**constants.RICH_HANDLER_CONFIG, console=file_console, level=log_level)
     console_handler = RichHandler(**(constants.RICH_HANDLER_CONFIG | {"show_time": False}), level=console_log_level)
