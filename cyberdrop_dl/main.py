import asyncio
import contextlib
import logging
import os
import sys
from pathlib import Path
<<<<<<< HEAD

=======
>>>>>>> 57b43ba8

from cyberdrop_dl.managers.manager import Manager
from cyberdrop_dl.scraper.scraper import ScrapeMapper
from cyberdrop_dl.ui.ui import program_ui
from cyberdrop_dl.utils.sorting import Sorter
from cyberdrop_dl.utils.utilities import check_latest_pypi, log_with_color, check_partials_and_empty_folders, log
from cyberdrop_dl.managers.console_manager import print_

from cyberdrop_dl.clients.errors import InvalidYamlConfig

<<<<<<< HEAD
=======

>>>>>>> 57b43ba8
from rich.console import Console
from rich.logging import RichHandler

DEFAULT_CONSOLE_WIDTH = 160

RICH_HANDLER_CONFIG = { 
    "show_time": True, 
    "rich_tracebacks": True, 
    "tracebacks_show_locals": False
}

RICH_HANDLER_DEBUG_CONFIG = {
    "show_time": True, 
    "rich_tracebacks": True, 
    "tracebacks_show_locals": True,
    "locals_max_string": DEFAULT_CONSOLE_WIDTH,
    "tracebacks_extra_lines": 2,
    "locals_max_length": 20
}

def startup() -> Manager:
    """
    Starts the program and returns the manager
    This will also run the UI for the program
    After this function returns, the manager will be ready to use and scraping / downloading can begin
    """

    try:
        manager = Manager()
        manager.startup()

        if not manager.args_manager.immediate_download:
            program_ui(manager)

        return manager

    except InvalidYamlConfig as e:
        print_ (e.message_rich)
        exit (1)

    except KeyboardInterrupt:
        print_("\nExiting...")
        exit(0)


async def runtime(manager: Manager) -> None:
    """Main runtime loop for the program, this will run until all scraping and downloading is complete"""
    scrape_mapper = ScrapeMapper(manager)

    # NEW CODE
    async with asyncio.TaskGroup() as task_group:
        manager.task_group = task_group
        await scrape_mapper.start()

    
async def post_runtime(manager: Manager) -> None:
    """Actions to complete after main runtime, and before ui shutdown"""

     # Skip clearing console if running with no UI
    if not manager.args_manager.no_ui:
        clear_screen_proc = await asyncio.create_subprocess_shell('cls' if os.name == 'nt' else 'clear')
        await clear_screen_proc.wait()
    else:
        print('\n\n')
    await log_with_color(f"Running Post-Download Processes For Config: {manager.config_manager.loaded_config}...", "green", 20)
    #checking and removing dupes
    if not manager.args_manager.sort_all_configs:
        await manager.hash_manager.hash_client.cleanup_dupes()
    if isinstance(manager.args_manager.sort_downloads, bool):
        if manager.args_manager.sort_downloads:
            sorter = Sorter(manager)
            await sorter.sort()
    elif manager.config_manager.settings_data['Sorting']['sort_downloads'] and not manager.args_manager.retry_any:
        sorter = Sorter(manager)
        await sorter.sort()
    await check_partials_and_empty_folders(manager)
    
    if manager.config_manager.settings_data['Runtime_Options']['update_last_forum_post']:
        await log("Updating Last Forum Post...", 20)
        await manager.log_manager.update_last_forum_post()


async def director(manager: Manager) -> None:
    """Runs the program and handles the UI"""
    configs = manager.config_manager.get_configs()
    configs_ran = []
    manager.path_manager.startup()
    manager.log_manager.startup()

    logger_debug = logging.getLogger("cyberdrop_dl_debug")
    import cyberdrop_dl.utils.utilities
    if os.getenv("PYCHARM_HOSTED") is not None or manager.config_manager.settings_data['Runtime_Options']['log_level'] == -1 or 'TERM_PROGRAM' in os.environ.keys() and os.environ['TERM_PROGRAM'] == 'vscode':
        manager.config_manager.settings_data['Runtime_Options']['log_level'] = 10
        cyberdrop_dl.utils.utilities.DEBUG_VAR = True

    if os.getenv("PYCHARM_HOSTED") is not None or manager.config_manager.settings_data['Runtime_Options']['console_log_level'] == -1 or 'TERM_PROGRAM' in os.environ.keys() and os.environ['TERM_PROGRAM'] == 'vscode':
        cyberdrop_dl.utils.utilities.CONSOLE_DEBUG_VAR = True

        
    if cyberdrop_dl.utils.utilities.DEBUG_VAR:
        logger_debug.setLevel(manager.config_manager.settings_data['Runtime_Options']['log_level'])
        if os.getenv("PYCHARM_HOSTED") is not None or 'TERM_PROGRAM' in os.environ.keys() and os.environ['TERM_PROGRAM'] == 'vscode':
            debug_log_file_path = Path(__file__).parents[1] / "cyberdrop_dl_debug.log"
<<<<<<< HEAD
            
=======
>>>>>>> 57b43ba8
        else:
            debug_log_file_path = Path(__file__).parent / "cyberdrop_dl_debug.log"

        rich_file_handler_debug = RichHandler(
            **RICH_HANDLER_DEBUG_CONFIG, 
            console=Console(file = debug_log_file_path.open("w", encoding="utf8"), 
                            width = DEFAULT_CONSOLE_WIDTH), 
            level = manager.config_manager.settings_data['Runtime_Options']['log_level']
        )
<<<<<<< HEAD
       
        logger_debug.addHandler(rich_file_handler_debug)
=======
>>>>>>> 57b43ba8

        logger_debug.addHandler(rich_file_handler_debug)
        # aiosqlite_log = logging.getLogger("aiosqlite")
        # aiosqlite_log.setLevel(manager.config_manager.settings_data['Runtime_Options']['log_level'])
        # aiosqlite_log.addHandler(file_handler_debug)

    while True:
        logger = logging.getLogger("cyberdrop_dl")
        if manager.args_manager.all_configs:
            if len(logger.handlers) > 0:
                await log("Picking new config...", 20)

            configs_to_run = list(set(configs) - set(configs_ran))
            configs_to_run.sort()
            manager.config_manager.change_config(configs_to_run[0])
            configs_ran.append(configs_to_run[0])
            if len(logger.handlers) > 0:
                await log(f"Changing config to {configs_to_run[0]}...", 20)
                old_file_handler = logger.handlers[0]
                logger.removeHandler(logger.handlers[0])
                old_file_handler.close()

        logger.setLevel(manager.config_manager.settings_data['Runtime_Options']['log_level'])
<<<<<<< HEAD

        if cyberdrop_dl.utils.utilities.DEBUG_VAR:
            manager.config_manager.settings_data['Runtime_Options']['log_level'] = 10

=======
        
        if cyberdrop_dl.utils.utilities.DEBUG_VAR:
            manager.config_manager.settings_data['Runtime_Options']['log_level'] = 10
>>>>>>> 57b43ba8
        rich_file_handler = RichHandler(
            **RICH_HANDLER_CONFIG, 
            console=Console(file=manager.path_manager.main_log.open("w", encoding="utf8"),
                            width = DEFAULT_CONSOLE_WIDTH),
            level = manager.config_manager.settings_data['Runtime_Options']['log_level']
        )

        logger.addHandler(rich_file_handler)
        import cyberdrop_dl.managers.console_manager
        cyberdrop_dl.managers.console_manager.LEVEL=manager.config_manager.settings_data['Runtime_Options']['console_log_level']

        await log(f"Using Debug Log: {debug_log_file_path.resolve() if cyberdrop_dl.utils.utilities.DEBUG_VAR else None}", 10)
        await log("Starting Async Processes...", 20)
        await manager.async_startup()

        await log("Starting UI...", 20)
        if not manager.args_manager.sort_all_configs:
            try:
                async with manager.live_manager.get_main_live(stop=True) :
                    await runtime(manager)
                    await post_runtime(manager)
            except Exception as e:
                await log("\nAn error occurred, please report this to the developer:", 50, exc_info=True)
                exit(1)

        # Skip clearing console if running with no UI
        if not manager.args_manager.no_ui:
            clear_screen_proc = await asyncio.create_subprocess_shell('cls' if os.name == 'nt' else 'clear')
            await clear_screen_proc.wait()
        else:
            print('\n\n')

        await log_with_color(f"Running Post-Download Processes For Config: {manager.config_manager.loaded_config}...", "green", 20)
        if isinstance(manager.args_manager.sort_downloads, bool):
            if manager.args_manager.sort_downloads:
                sorter = Sorter(manager)
                await sorter.sort()
        elif manager.config_manager.settings_data['Sorting']['sort_downloads'] and not manager.args_manager.retry_any:
            sorter = Sorter(manager)
            await sorter.sort()
        await check_partials_and_empty_folders(manager)
        
        if manager.config_manager.settings_data['Runtime_Options']['update_last_forum_post']:
            await log("Updating Last Forum Post...", 20)
            await manager.log_manager.update_last_forum_post()
            
        
        # add the stuff here

        
        await log("Printing Stats...", 20)
        await manager.progress_manager.print_stats()

        await log("Checking for Program End...", 20)
        if not manager.args_manager.all_configs or not list(set(configs) - set(configs_ran)):
            break

    await log("Checking for Updates...", 20)
    await check_latest_pypi()
    await log("Closing Program...", 20)
    await manager.close()
    await log_with_color("\nFinished downloading. Enjoy :)", 'green', 20)


def main():
    manager = startup()

    loop = asyncio.new_event_loop()
    asyncio.set_event_loop(loop)
    with contextlib.suppress(RuntimeError):
        try:
            asyncio.run(director(manager))
        
        except KeyboardInterrupt:
            print_("\nTrying to Exit...")
            with contextlib.suppress(Exception):
                asyncio.run(manager.close())
            exit(1)
    loop.close()
    sys.exit(0)


if __name__ == '__main__':
    main()<|MERGE_RESOLUTION|>--- conflicted
+++ resolved
@@ -4,10 +4,6 @@
 import os
 import sys
 from pathlib import Path
-<<<<<<< HEAD
-
-=======
->>>>>>> 57b43ba8
 
 from cyberdrop_dl.managers.manager import Manager
 from cyberdrop_dl.scraper.scraper import ScrapeMapper
@@ -18,10 +14,7 @@
 
 from cyberdrop_dl.clients.errors import InvalidYamlConfig
 
-<<<<<<< HEAD
-=======
-
->>>>>>> 57b43ba8
+
 from rich.console import Console
 from rich.logging import RichHandler
 
@@ -125,10 +118,6 @@
         logger_debug.setLevel(manager.config_manager.settings_data['Runtime_Options']['log_level'])
         if os.getenv("PYCHARM_HOSTED") is not None or 'TERM_PROGRAM' in os.environ.keys() and os.environ['TERM_PROGRAM'] == 'vscode':
             debug_log_file_path = Path(__file__).parents[1] / "cyberdrop_dl_debug.log"
-<<<<<<< HEAD
-            
-=======
->>>>>>> 57b43ba8
         else:
             debug_log_file_path = Path(__file__).parent / "cyberdrop_dl_debug.log"
 
@@ -138,11 +127,6 @@
                             width = DEFAULT_CONSOLE_WIDTH), 
             level = manager.config_manager.settings_data['Runtime_Options']['log_level']
         )
-<<<<<<< HEAD
-       
-        logger_debug.addHandler(rich_file_handler_debug)
-=======
->>>>>>> 57b43ba8
 
         logger_debug.addHandler(rich_file_handler_debug)
         # aiosqlite_log = logging.getLogger("aiosqlite")
@@ -166,16 +150,9 @@
                 old_file_handler.close()
 
         logger.setLevel(manager.config_manager.settings_data['Runtime_Options']['log_level'])
-<<<<<<< HEAD
-
+        
         if cyberdrop_dl.utils.utilities.DEBUG_VAR:
             manager.config_manager.settings_data['Runtime_Options']['log_level'] = 10
-
-=======
-        
-        if cyberdrop_dl.utils.utilities.DEBUG_VAR:
-            manager.config_manager.settings_data['Runtime_Options']['log_level'] = 10
->>>>>>> 57b43ba8
         rich_file_handler = RichHandler(
             **RICH_HANDLER_CONFIG, 
             console=Console(file=manager.path_manager.main_log.open("w", encoding="utf8"),
