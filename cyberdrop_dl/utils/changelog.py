"""

------------------------------------------------------------

C\bCH\bHA\bAN\bNG\bGE\bEL\bLO\bOG\bG
<<<<<<< HEAD
\tVersion 5.6.20


D\bDE\bES\bSC\bCR\bRI\bIP\bPT\bTI\bIO\bON\bN
\tThis update introduces the following changes:
\t\t1. Ability to scrape URLs from PixelDrain text post

\tDetails:
\t\t- Cyberdrop-DL will now scrape URLs from PixelDrain text posts and make a folder for all the URLs within the post, reducing clutter.


\tFor more details, visit the wiki: https://script-ware.gitbook.io

------------------------------------------------------------

C\bCH\bHA\bAN\bNG\bGE\bEL\bLO\bOG\bG
=======
>>>>>>> 6675dbb6
\tVersion 5.6.13


D\bDE\bES\bSC\bCR\bRI\bIP\bPT\bTI\bIO\bON\bN
\tThis update introduces the following changes:
\t\t1. Per-config authentication settings

\tDetails:
\t\t- If an authentication.yaml file is placed within your config directory, it will be used instead of the global authentication values.


\tFor more details, visit the wiki: https://script-ware.gitbook.io

------------------------------------------------------------

C\bCH\bHA\bAN\bNG\bGE\bEL\bLO\bOG\bG
\tVersion 5.6.12


D\bDE\bES\bSC\bCR\bRI\bIP\bPT\bTI\bIO\bON\bN
\tThis update introduces the following changes:
\t\t1. Reformat code and organize imports

\tDetails:
\t\t- Reformatted code to be more readable and removed unused imports.


\tFor more details, visit the wiki: https://script-ware.gitbook.io

------------------------------------------------------------

C\bCH\bHA\bAN\bNG\bGE\bEL\bLO\bOG\bG
\tVersion 5.6.11


D\bDE\bES\bSC\bCR\bRI\bIP\bPT\bTI\bIO\bON\bN
\tThis update introduces the following changes:
\t\t1. Detect and raise an error for private gofile folders

\tDetails:
\t\t- Private gofile folders will now raise an error when attempting to download them instead of crashing CDL


\tFor more details, visit the wiki: https://script-ware.gitbook.io

------------------------------------------------------------

C\bCH\bHA\bAN\bNG\bGE\bEL\bLO\bOG\bG
\tVersion 5.6.1


D\bDE\bES\bSC\bCR\bRI\bIP\bPT\bTI\bIO\bON\bN
\tThis update introduces the following changes:
\t\t1. Fixes issue with --sort-all-downloads
\t\t2. Improves sort status visibility

\tDetails:
\t\t- The sort status is now display under hash, along with other statuses
\t\t- --sort-all-downloads is disabled by default, thus only cdl downloads are sorted without the flag
\t\t- The sort_folder can not be the same as the scan_dir


\tFor more details, visit the wiki: https://script-ware.gitbook.io

------------------------------------------------------------

C\bCH\bHA\bAN\bNG\bGE\bEL\bLO\bOG\bG
\tVersion 5.6.0


D\bDE\bES\bSC\bCR\bRI\bIP\bPT\bTI\bIO\bON\bN
\tThis update introduces the following changes:
\t\t1. Updated the sorting progress UI to display more information.
\t\t2. Removed unused functions from progress bars.

\tDetails:
\t\t- The sorting UI now displays the progress of each folder as it is being processed, including the number of files that have been sorted and the percentage of the folder that has been processed.
\t\t- The sorting UI now also shows what folders are in the queue to be sorted.


\tFor more details, visit the wiki: https://script-ware.gitbook.io

------------------------------------------------------------

C\bCH\bHA\bAN\bNG\bGE\bEL\bLO\bOG\bG
\tVersion 5.5.1

D\bDE\bES\bSC\bCR\bRI\bIP\bPT\bTI\bIO\bON\bN
\tThis update introduces the following changes:
\t\t1. small fixes for sorting system



\tDetails:
\t\t- use - instead of _ for new arguments
\t\t- fix bug where purge_dir is called for each file, instead of each directory when done


\tFor more details, visit the wiki: https://script-ware.gitbook.io

------------------------------------------------------------

C\bCH\bHA\bAN\bNG\bGE\bEL\bLO\bOG\bG
\tVersion 5.5.0

D\bDE\bES\bSC\bCR\bRI\bIP\bPT\bTI\bIO\bON\bN
\tThis update introduces the following changes:
\t\t1. Finalizes new sorting feature
\t\t2. add scanning directory for sorting
\t\t3. adds progress bar for sorting



\tDetails:
\t\t- skips need to scan db if sort_cdl_only is false
\t\t- progress bar for current progress of sorting files,incremented for each folder
\t\t- allow for setting a different folder to scan that is independent of the download folder

\tFor more details, visit the wiki: https://script-ware.gitbook.io

------------------------------------------------------------

"""<|MERGE_RESOLUTION|>--- conflicted
+++ resolved
@@ -1,9 +1,7 @@
 """
 
-------------------------------------------------------------
 
 C\bCH\bHA\bAN\bNG\bGE\bEL\bLO\bOG\bG
-<<<<<<< HEAD
 \tVersion 5.6.20
 
 
@@ -17,11 +15,7 @@
 
 \tFor more details, visit the wiki: https://script-ware.gitbook.io
 
-------------------------------------------------------------
-
 C\bCH\bHA\bAN\bNG\bGE\bEL\bLO\bOG\bG
-=======
->>>>>>> 6675dbb6
 \tVersion 5.6.13
 
 
