import logging
import os
import re
import ssl

import certifi
from colorama import Fore, Style
from yarl import URL

"""This file contains generic information and functions that are used around the program"""

FILE_FORMATS = {
    'Images': {
        '.jpg', '.jpeg', '.png', '.gif',
        '.gif', '.webp', '.jpe', '.svg',
        '.tif', '.tiff', '.jif',
    },
    'Videos': {
        '.mpeg', '.avchd', '.webm', '.mpv',
        '.swf', '.avi', '.m4p', '.wmv',
        '.mp2', '.m4v', '.qt', '.mpe',
        '.mp4', '.flv', '.mov', '.mpg',
        '.ogg', '.mkv', '.mts'
    },
    'Audio': {
        '.mp3', '.flac', '.wav', '.m4a'
    },
    'Other': {
        '.json', '.torrent', '.zip', '.rar'
    }
}

user_agent = 'Mozilla/5.0 (Windows NT 10.0; Win64; x64) AppleWebKit/537.36 (KHTML, like Gecko) Chrome/100.0.4896.75 Safari/537.36'
ssl_context = ssl.create_default_context(cafile=certifi.where())

MAX_FILENAME_LENGTH = 100

logger = logging.getLogger(__name__)


async def sanitize(input: str) -> str:
    return re.sub(r'[<>:"/\\|?*\']', "", input)


<<<<<<< HEAD
async def sql_initialize(download_history):
    conn = sqlite3.connect(download_history)
    curr = conn.cursor()
    create_table_query = """CREATE TABLE IF NOT EXISTS downloads (
                                filename TEXT,
                                size INTEGER NOT NULL,
                                completed INTEGER NOT NULL,
                                PRIMARY KEY (filename, size)
                            );"""
    curr.execute(create_table_query)

    conn.commit()
    return conn, curr


async def sql_check_existing(cursor: sqlite3.Cursor, filename, size):
    cursor.execute(
        """SELECT completed FROM downloads WHERE filename = '%s' and size = %d""" % (filename, size))
    sql_file_check = cursor.fetchone()
    if sql_file_check:
        if sql_file_check[0] == 1:
            return True
    return False


async def sql_insert_file(connection: sqlite3.Connection, cursor: sqlite3.Cursor, filename, size, completed):
    cursor.execute("""INSERT OR IGNORE INTO downloads VALUES ('%s', %d, %d)""" % (
        filename, size, completed))
    connection.commit()


async def sql_update_file(connection: sqlite3.Connection, cursor: sqlite3.Cursor, filename, size, completed):
    cursor.execute("""INSERT OR REPLACE INTO downloads VALUES ('%s', %d, %d)""" % (
        filename, size, completed))
    connection.commit()


=======
>>>>>>> 80770422
async def log(text, style=Fore.WHITE) -> None:
    """Wrapper around print() to add color to text"""
    logger.debug(text)
    print(style + str(text) + Style.RESET_ALL)


async def clear() -> None:
    """Clears the terminal screen"""
    os.system('cls' if os.name == 'nt' else 'clear')


async def make_title_safe(title: str):
    title = re.sub(r'[\\*?:"<>|./]', "-", title)
    return title


async def purge_dir(dir, in_place=True):

    deleted = []

    # IT DELETES NON-EMPTY DIRS???

    dir_tree = list(os.walk(dir, topdown=False))

    for tree_element in dir_tree:
        sub_dir = tree_element[0]
        is_empty = not len(os.listdir(sub_dir))
        if is_empty:
            deleted.append(sub_dir)

    if in_place:
        list(map(os.rmdir, deleted))

    return deleted


async def regex_links(urls) -> list:
<<<<<<< HEAD
    all_links = [x.group().replace(".md.", ".") for x in re.finditer(
        r"(?:http.*?)(?=('|$|\n|\r\n|\r|\s|\"|\[/URL]))", urls)]
=======
    all_links = [x.group().replace(".md.", ".") for x in re.finditer(r"(?:http.*?)(?=('|$|\n|\r\n|\r|\s|\"|\[/URL]|]\[|\[/img]))", urls)]
>>>>>>> 80770422
    yarl_links = []
    for link in all_links:
        yarl_links.append(URL(link))
    return yarl_links


async def bunkr_parse(url: URL) -> URL:
    """Fix the URL for bunkr.is."""
    extension = '.' + str(url).split('.')[-1]
    if extension.lower() in FILE_FORMATS['Videos']:
        url = URL('https://media-files.bunkr.is/').with_name(url.name)
        return url
    if extension.lower() in FILE_FORMATS['Images']:
        url = url.with_host('cdn.bunkr.is')
        return url
    return url


async def cyberdrop_parse(url: URL) -> URL:
    mapping_direct = [r'img-...cyberdrop...',
                      r'f.cyberdrop...', r'fs-...cyberdrop...']
    url = str(url)
    for mapping in mapping_direct:
        url = re.sub(mapping, 'cyberdrop.to', url)
    return URL(url)


async def pixeldrain_parse(url: URL, title: str) -> URL:
    """Fix the URL for Pixeldrain"""
    if url.parts[1] == 'l':
        final_url = URL('https://pixeldrain.com/api/list/') / title / 'zip'
    else:
        final_url = (URL('https://pixeldrain.com/api/file/') /
                     title).with_query('download')
    return final_url


async def check_direct(url: URL):
    mapping_direct = ['i.pixl.is', r's..putmega.com', r's..putme.ga', r'img-...cyberdrop...', r'f.cyberdrop...',
                      r'fs-...cyberdrop...', r'cdn.bunkr...', r'media-files.bunkr...', r'jpg.church/images/...',
                      r'stream.bunkr...', r'simp..jpg.church']
    for domain in mapping_direct:
        extension = '.' + str(url).split('.')[-1]
        if re.search(domain, url.host):
            return True
        elif extension in FILE_FORMATS['Videos'] or extension in FILE_FORMATS['Images'] or extension in FILE_FORMATS['Audio'] or extension in FILE_FORMATS['Other']:
            return True
    return False<|MERGE_RESOLUTION|>--- conflicted
+++ resolved
@@ -42,46 +42,6 @@
     return re.sub(r'[<>:"/\\|?*\']', "", input)
 
 
-<<<<<<< HEAD
-async def sql_initialize(download_history):
-    conn = sqlite3.connect(download_history)
-    curr = conn.cursor()
-    create_table_query = """CREATE TABLE IF NOT EXISTS downloads (
-                                filename TEXT,
-                                size INTEGER NOT NULL,
-                                completed INTEGER NOT NULL,
-                                PRIMARY KEY (filename, size)
-                            );"""
-    curr.execute(create_table_query)
-
-    conn.commit()
-    return conn, curr
-
-
-async def sql_check_existing(cursor: sqlite3.Cursor, filename, size):
-    cursor.execute(
-        """SELECT completed FROM downloads WHERE filename = '%s' and size = %d""" % (filename, size))
-    sql_file_check = cursor.fetchone()
-    if sql_file_check:
-        if sql_file_check[0] == 1:
-            return True
-    return False
-
-
-async def sql_insert_file(connection: sqlite3.Connection, cursor: sqlite3.Cursor, filename, size, completed):
-    cursor.execute("""INSERT OR IGNORE INTO downloads VALUES ('%s', %d, %d)""" % (
-        filename, size, completed))
-    connection.commit()
-
-
-async def sql_update_file(connection: sqlite3.Connection, cursor: sqlite3.Cursor, filename, size, completed):
-    cursor.execute("""INSERT OR REPLACE INTO downloads VALUES ('%s', %d, %d)""" % (
-        filename, size, completed))
-    connection.commit()
-
-
-=======
->>>>>>> 80770422
 async def log(text, style=Fore.WHITE) -> None:
     """Wrapper around print() to add color to text"""
     logger.debug(text)
@@ -101,9 +61,6 @@
 async def purge_dir(dir, in_place=True):
 
     deleted = []
-
-    # IT DELETES NON-EMPTY DIRS???
-
     dir_tree = list(os.walk(dir, topdown=False))
 
     for tree_element in dir_tree:
@@ -119,12 +76,8 @@
 
 
 async def regex_links(urls) -> list:
-<<<<<<< HEAD
     all_links = [x.group().replace(".md.", ".") for x in re.finditer(
-        r"(?:http.*?)(?=('|$|\n|\r\n|\r|\s|\"|\[/URL]))", urls)]
-=======
-    all_links = [x.group().replace(".md.", ".") for x in re.finditer(r"(?:http.*?)(?=('|$|\n|\r\n|\r|\s|\"|\[/URL]|]\[|\[/img]))", urls)]
->>>>>>> 80770422
+        r"(?:http.*?)(?=('|$|\n|\r\n|\r|\s|\"|\[/URL]|]\[|\[/img]))", urls)]
     yarl_links = []
     for link in all_links:
         yarl_links.append(URL(link))
