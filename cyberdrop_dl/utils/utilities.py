--- conflicted
+++ resolved
@@ -534,7 +534,6 @@
         return None
 
 
-<<<<<<< HEAD
 class HasClose(Protocol):
     def close(self): ...
 
@@ -550,7 +549,8 @@
     if not isinstance(obj, Field):
         await obj.close() if inspect.iscoroutinefunction(obj.close) else obj.close()
     return constants.NOT_DEFINED
-=======
+
+
 @lru_cache
 def get_system_information() -> str:
     system_info = platform.uname()._asdict() | {
@@ -583,7 +583,6 @@
     if system == "Windows" and (edition := platform.win32_edition()):
         return f"{default} {edition}"
     return default
->>>>>>> b7cae85a
 
 
 log_cyan = partial(log_with_color, style="cyan", level=20)
