--- conflicted
+++ resolved
@@ -50,25 +50,6 @@
 R = TypeVar("R")
 CMD: TypeAlias = Sequence[str]
 
-<<<<<<< HEAD
-=======
-
-TEXT_EDITORS = "micro", "nano", "vim"  # Ordered by preference
-
-TEXT_EDITORS_WINDOWS = (
-    ("notepad.exe",),
-    ("notepad++.exe",),
-    ("akelpad.exe",),
-    ("Code.exe", "--wait"),
-    ("subl.exe", "--wait"),
-    ("sublime_text.exe", "--wait"),
-    ("atom.exe", "--wait"),
-    ("gvim.exe",),
-    ("vim.exe",),
-    ("nano.exe",),
-)
-
->>>>>>> d22f6645
 FILENAME_REGEX = re.compile(r"filename\*=UTF-8''(.+)|.*filename=\"(.*?)\"", re.IGNORECASE)
 subprocess_get_text = partial(subprocess.run, capture_output=True, text=True, check=False)
 
@@ -95,28 +76,29 @@
 
 class TextEditorsCMDs:
     # Commands are sorted by preference
-    MACOS = (
+    MACOS: tuple[CMD, ...] = (
         ("open", "-t", "--new", "--wait-apps"),  # Opens default text editor
     )
 
-    LINUX_W_DE = (
+    LINUX_W_DE: tuple[CMD, ...] = (
         ("xdg-open",),  # Opens default text editor
         ("gedit", "-s"),
         ("geany", "-imnst"),
     )
 
-    LINUX_TERMINAL = (
+    LINUX_TERMINAL: tuple[CMD, ...] = (
         ("micro", "-keymenu", "true"),
         ("nano",),
         ("vim",),
     )
 
-    WINDOWS = (
+    WINDOWS: tuple[CMD, ...] = (
+        ("notepad++.exe", "-multiInst", "-notabbar", "-nosession", "-noPlugin"),
+        ("sublime_text.exe", "--wait", "--new-window"),
         ("notepad",),
-        ("notepad++.exe", "-multiInst", "-notabbar", "-nosession", "-noPlugin"),
-        ("sublime_text.exe", "--wait", "new_window"),
+        ("akelpad.exe",),
     )
-    MULTI_OS = (
+    MULTI_OS: tuple[CMD, ...] = (
         ("code", "--wait", "--new-window"),  # VS code
         ("subl", "--wait", "--new-window"),  # Sublime text
     )
@@ -444,22 +426,7 @@
         yield from ALL_EDITORS.MACOS
 
     elif platform.system() == "Windows":
-<<<<<<< HEAD
         yield from ALL_EDITORS.WINDOWS
-=======
-        for exe, *flags in TEXT_EDITORS_WINDOWS:
-            editor_path = shutil.which(exe)
-            if editor_path:
-                cmd = (editor_path, *flags, file_path)
-                break
-        else:
-            raise ValueError(
-            "No default text editor found."
-            "Please install one of the following editors or add it to your PATH:"
-            "Notepad / Notepad++ / VSCode / Sublime Text / Atom / etc."
-            "Alternatively, set the env var $EDITOR to point to your preferred editor."
-        )
->>>>>>> d22f6645
 
     elif has_desktop_enviroment and not is_ssh:
         yield from ALL_EDITORS.LINUX_W_DE
