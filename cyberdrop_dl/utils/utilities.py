--- conflicted
+++ resolved
@@ -10,12 +10,8 @@
 from dataclasses import dataclass, fields
 from functools import lru_cache, partial, wraps
 from pathlib import Path
-<<<<<<< HEAD
 from stat import S_ISREG
-from typing import TYPE_CHECKING, Any, ClassVar, Protocol
-=======
 from typing import TYPE_CHECKING, Any, ClassVar, ParamSpec, Protocol, TypeVar
->>>>>>> 84ded626
 
 import aiofiles
 import rich
