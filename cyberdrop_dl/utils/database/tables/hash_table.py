--- conflicted
+++ resolved
@@ -23,55 +23,12 @@
     async def startup(self) -> None:
         """Startup process for the HistoryTable."""
         await self.create_hash_tables()
-        pass
 
     async def create_hash_tables(self):
         await self.db_conn.execute(create_files)
         await self.db_conn.execute(create_hash)
         await self.db_conn.commit()
 
-<<<<<<< HEAD
-=======
-    async def transer_old_hash_table(self):
-        cursor = await self.db_conn.cursor()
-        results = await cursor.execute("""pragma table_info(hash)""")
-        results = await results.fetchall()
-        if len(results) == 0:
-            return
-        if len(list(filter(lambda x: x[1] == "hash_type", results))) == 0:
-            log("Migrating history database to new schema..")
-            await cursor.execute(create_files)
-            await cursor.execute(create_temp_hash)
-            old_table_results = await cursor.execute(
-                "SELECT * FROM hash",
-                (),
-            )
-            for old_result in await old_table_results.fetchall():
-                folder = old_result[0]
-                dl_name = old_result[1]
-                original_filename = old_result[2]
-                size = old_result[3]
-                hash = old_result[4]
-                referer = old_result[5]
-                hash_type = "md5"
-                file_date = (
-                    int(Path(folder, dl_name).stat().st_mtime)
-                    if Path(folder, dl_name).exists()
-                    else int(int(datetime.now().timestamp()))
-                )
-                await cursor.execute(
-                    "INSERT OR IGNORE INTO files (folder, download_filename, original_filename, file_size,  referer,date) VALUES (?,?,?,?,?,?);",
-                    (folder, dl_name, original_filename, size, referer, file_date),
-                )
-                await cursor.execute(
-                    "INSERT OR IGNORE INTO temp_hash (folder, download_filename, hash_type, hash) VALUES (?,?,?,?);",
-                    (folder, dl_name, hash_type, hash),
-                )
-            await cursor.execute("""DROP TABLE IF EXISTS hash""")
-            await cursor.execute("ALTER TABLE temp_hash RENAME TO hash")
-            await self.db_conn.commit()
-
->>>>>>> 493a291a
     async def get_file_hash_exists(self, full_path: Path | str, hash_type: str) -> str | None:
         """gets the hash from a complete file path
 
