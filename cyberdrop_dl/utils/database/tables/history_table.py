--- conflicted
+++ resolved
@@ -54,9 +54,7 @@
 
 async def update_previously_unsupported(crawlers: dict[str, Crawler]) -> None:
     """Update old `no_crawler` entries that are now supported."""
-    domains_to_update = [
-        (c.domain, f"http%{c.primary_base_domain.host}%") for c in crawlers.values() if c.update_unsupported
-    ]
+    domains_to_update = [(c.DOMAIN, f"http%{c.PRIMARY_URL.host}%") for c in crawlers.values() if c.UPDATE_UNSUPPORTED]
     if not domains_to_update:
         return
     referers = [(d[1],) for d in domains_to_update]
@@ -68,7 +66,6 @@
     await _db_conn.commit()
 
 
-<<<<<<< HEAD
 async def _run_updates() -> None:
     cursor = await _db_conn.cursor()
     query = """UPDATE OR REPLACE media SET domain = 'jpg5.su' WHERE domain = 'sharex'"""
@@ -88,70 +85,6 @@
 async def check_complete(domain: str, url: URL, referer: URL) -> bool:
     """Checks whether an individual file has completed given its domain and url path."""
     if _ignore_history:
-=======
-class HistoryTable:
-    def __init__(self, db_conn: aiosqlite.Connection) -> None:
-        self.db_conn: aiosqlite.Connection = db_conn
-        self.ignore_history: bool = False
-
-    async def startup(self) -> None:
-        """Startup process for the HistoryTable."""
-        await self.db_conn.execute(create_history)
-        await self.db_conn.commit()
-        await self.fix_primary_keys()
-        await self.add_columns_media()
-        await self.fix_bunkr_v4_entries()
-        await self.run_updates()
-
-    async def update_previously_unsupported(self, crawlers: dict[str, Crawler]) -> None:
-        """Update old `no_crawler` entries that are now supported."""
-        domains_to_update = [
-            (c.DOMAIN, f"http%{c.PRIMARY_URL.host}%") for c in crawlers.values() if c.UPDATE_UNSUPPORTED
-        ]
-        if not domains_to_update:
-            return
-        referers = [(d[1],) for d in domains_to_update]
-        cursor = await self.db_conn.cursor()
-        query = "UPDATE OR IGNORE media SET domain = ? WHERE domain = 'no_crawler' AND referer LIKE ?"
-        await cursor.executemany(query, domains_to_update)
-        query = "DELETE FROM media WHERE domain = 'no_crawler' AND referer LIKE ?"
-        await cursor.executemany(query, referers)
-        await self.db_conn.commit()
-
-    async def run_updates(self) -> None:
-        cursor = await self.db_conn.cursor()
-        query = """UPDATE OR REPLACE media SET domain = 'jpg5.su' WHERE domain = 'sharex'"""
-        await cursor.execute(query)
-        query = """UPDATE OR REPLACE media SET domain = 'nudostar.tv' WHERE domain = 'nudostartv'"""
-        await cursor.execute(query)
-        await self.db_conn.commit()
-
-    async def delete_invalid_rows(self) -> None:
-        query = """DELETE FROM media WHERE download_filename = '' """
-        cursor = await self.db_conn.cursor()
-        await cursor.execute(query)
-        await self.db_conn.commit()
-
-    async def check_complete(self, domain: str, url: URL, referer: URL) -> bool:
-        """Checks whether an individual file has completed given its domain and url path."""
-        if self.ignore_history:
-            return False
-
-        url_path = get_db_path(url, domain)
-        cursor = await self.db_conn.cursor()
-        query = """SELECT referer, completed FROM media WHERE domain = ? and url_path = ?"""
-        result = await cursor.execute(query, (domain, url_path))
-        sql_file_check = await result.fetchone()
-        if sql_file_check and sql_file_check[1] != 0:
-            # Update the referer if it has changed so that check_complete_by_referer can work
-            if str(referer) != sql_file_check[0] and url != referer:
-                log(f"Updating referer of {url} from {sql_file_check[0]} to {referer}")
-                query = """UPDATE media SET referer = ? WHERE domain = ? and url_path = ?"""
-                await cursor.execute(query, (str(referer), domain, url_path))
-                await self.db_conn.commit()
-
-            return True
->>>>>>> 893d86a0
         return False
 
     url_path = get_db_path(url, domain)
@@ -313,7 +246,6 @@
         for query in (query_size, query_hash):
             result = await cursor.execute(query)
             all_files = await result.fetchall()
-<<<<<<< HEAD
             all_results.append(list(all_files))
     except Exception as e:
         log(f"Error getting bunkr failed files: {e}", 40, exc_info=e)
@@ -377,73 +309,4 @@
         if col[0] not in current_cols:
             query = f"ALTER TABLE media ADD COLUMN {col[0]} {col[1]}"
             await _db_conn.execute(query)
-            await _db_conn.commit()
-=======
-            return list(all_files)
-        except Exception as e:
-            log(f"Error getting bunkr failed via hash: {e}", 40, exc_info=e)
-            return []
-
-    async def fix_bunkr_v4_entries(self) -> None:
-        """Fixes bunkr v4 entries in the database."""
-        cursor = await self.db_conn.cursor()
-        result = await cursor.execute("""SELECT * from media WHERE domain = 'bunkr' and completed = 1""")
-        bunkr_entries = await result.fetchall()
-
-        for entry in bunkr_entries:
-            entry_list = list(entry)
-            entry_list[0] = "bunkrr"
-            await self.db_conn.execute(
-                """INSERT or REPLACE INTO media VALUES (?, ?, ?, ?, ?, ?, ?, ?, ?, ?,?)""",
-                entry_list,
-            )
-        await self.db_conn.commit()
-
-        await self.db_conn.execute("""DELETE FROM media WHERE domain = 'bunkr'""")
-        await self.db_conn.commit()
-
-    async def fix_primary_keys(self) -> None:
-        cursor = await self.db_conn.cursor()
-        result = await cursor.execute("""pragma table_info(media)""")
-        result = await result.fetchall()
-        if result[0][5] == 0:  # type: ignore
-            await self.db_conn.execute(create_fixed_history)
-            await self.db_conn.commit()
-
-            await self.db_conn.execute(
-                """INSERT INTO media_copy (domain, url_path, referer, download_path, download_filename, original_filename, completed) SELECT * FROM media GROUP BY domain, url_path, original_filename;""",
-            )
-            await self.db_conn.commit()
-
-            await self.db_conn.execute("""DROP TABLE media""")
-            await self.db_conn.commit()
-
-            await self.db_conn.execute("""ALTER TABLE media_copy RENAME TO media""")
-            await self.db_conn.commit()
-
-    async def add_columns_media(self) -> None:
-        cursor = await self.db_conn.cursor()
-        result = await cursor.execute("""pragma table_info(media)""")
-        result = await result.fetchall()
-        current_cols = [col[1] for col in result]
-
-        if "album_id" not in current_cols:
-            await self.db_conn.execute("""ALTER TABLE media ADD COLUMN album_id TEXT""")
-            await self.db_conn.commit()
-
-        if "created_at" not in current_cols:
-            await self.db_conn.execute("""ALTER TABLE media ADD COLUMN created_at TIMESTAMP""")
-            await self.db_conn.commit()
-
-        if "completed_at" not in current_cols:
-            await self.db_conn.execute("""ALTER TABLE media ADD COLUMN completed_at TIMESTAMP""")
-            await self.db_conn.commit()
-
-        if "file_size" not in current_cols:
-            await self.db_conn.execute("""ALTER TABLE media ADD COLUMN file_size INT""")
-            await self.db_conn.commit()
-
-        if "duration" not in current_cols:
-            await self.db_conn.execute("""ALTER TABLE media ADD COLUMN duration FLOAT""")
-            await self.db_conn.commit()
->>>>>>> 893d86a0
+            await _db_conn.commit()