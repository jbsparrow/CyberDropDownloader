--- conflicted
+++ resolved
@@ -62,20 +62,10 @@
         msg = "No domains selected"
         raise ValueError(msg)
 
-<<<<<<< HEAD
-    browsers = browsers or manager.config_manager.settings_data["Browser_Cookies"]["browsers"]
-    if browsers:
-        browsers = list(map(str.lower, re.split(r"[ ,]+", browsers)))
-    if domains:
-        domains = list(map(str.lower, re.split(r"[ ,]+", domains)))
-    else:
-        domains = list(SupportedDomains.supported_hosts)
-=======
     browsers = browsers or manager.config_manager.settings_data.browser_cookies.browsers
     domains = domains or manager.config_manager.settings_data.browser_cookies.sites
     browsers = list(map(str.lower, browsers))
     domains = list(map(str.lower, domains))
->>>>>>> f416cf8d
 
     extractors = [getattr(browser_cookie3, b) for b in browsers if hasattr(browser_cookie3, b)]
 
