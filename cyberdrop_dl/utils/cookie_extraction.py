from __future__ import annotations

import contextlib
import re
from functools import wraps
from http.cookiejar import MozillaCookieJar
from textwrap import dedent
from typing import TYPE_CHECKING

from rich.console import Console

from cyberdrop_dl.dependencies import browser_cookie3
from cyberdrop_dl.utils.data_enums_classes.supported_domains import SupportedDomains

if TYPE_CHECKING:
    from http.cookiejar import CookieJar

    from cyberdrop_dl.managers.manager import Manager

console = Console()


def cookie_wrapper(func) -> None:
    """Wrapper handles errors for cookie extraction."""

    @wraps(func)
    def wrapper(self, *args, **kwargs) -> None:
        msg = ""
        try:
            return func(self, *args, **kwargs)
        except PermissionError:
            msg = """
            We've encountered a Permissions Error. Please close all browsers and try again
            If you are still having issues, make sure all browsers processes are closed in Task Manager.
            """
            msg = dedent(msg) + "\n\nNothing has been saved."
            raise browser_cookie3.BrowserCookieError(msg) from None
        except ValueError as e:
            msg = f"{e}\n\nNothing has been saved."
            raise browser_cookie3.BrowserCookieError(msg) from None

        except browser_cookie3.BrowserCookieError as e:
            msg = """
            Browser extraction ran into an error, the selected browser(s) may not be available on your system
            If you are still having issues, make sure all browsers processes are closed in Task Manager.
            """
            msg = dedent(msg) + f"\nERROR: {e.s}\n\nNothing has been saved."

            raise browser_cookie3.BrowserCookieError(msg) from None

    return wrapper


@cookie_wrapper
def get_cookies_from_browsers(
    manager: Manager, *, browsers: list[str] | None = None, domains: list[str] | None = None
) -> None:
    if not browsers and browsers is not None:
        msg = "No browser selected"
        raise ValueError(msg)
    if not domains and domains is not None:
        msg = "No domains selected"
        raise ValueError(msg)

<<<<<<< HEAD
    browsers = browsers or manager.config_manager.settings_data.browser_cookies.browsers
    domains = domains or manager.config_manager.settings_data.browser_cookies.sites
    browsers = list(map(str.lower, browsers))
    domains = list(map(str.lower, domains))
=======
    browsers = browsers or manager.config_manager.settings_data["Browser_Cookies"]["browsers"]
    if browsers:
        browsers = list(map(str.lower, re.split(r"[ ,]+", browsers)))
    if domains:
        domains = list(map(str.lower, re.split(r"[ ,]+", domains)))
    else:
        domains = list(SupportedDomains.supported_hosts)
>>>>>>> 3ff244e6

    extractors = [getattr(browser_cookie3, b) for b in browsers if hasattr(browser_cookie3, b)]

    if not extractors:
        msg = "None of the provided browsers is not supported for extraction"
        raise ValueError(msg)

    for domain in domains:
        cookie_jar = MozillaCookieJar()
        for extractor in extractors:
            cookies = extractor(domain_name=domain)
            for cookie in cookies:
                cookie_jar.set_cookie(cookie)
            manager.path_manager.cookies_dir.mkdir(parents=True, exist_ok=True)
            cookie_file_path = manager.path_manager.cookies_dir / f"{domain}.txt"
            update_forum_config_cookies(manager, domain, cookies)
        cookie_jar.save(cookie_file_path, ignore_discard=True, ignore_expires=True)


def update_forum_config_cookies(manager: Manager, forum: str, cookie: CookieJar) -> None:
    auth_args: dict = manager.config_manager.authentication_data
    if forum not in SupportedDomains.supported_forums_map:
        return
    forum = f"{SupportedDomains.supported_forums_map[forum]}"
    with contextlib.suppress(KeyError):
        auth_args["Forums"][f"{forum}_xf_user_cookie"] = cookie._cookies[forum]["/"]["xf_user"].value
        auth_args["Forums"][f"{forum}_xf_user_cookie"] = cookie._cookies["www." + forum]["/"]["xf_user"].value<|MERGE_RESOLUTION|>--- conflicted
+++ resolved
@@ -1,7 +1,6 @@
 from __future__ import annotations
 
 import contextlib
-import re
 from functools import wraps
 from http.cookiejar import MozillaCookieJar
 from textwrap import dedent
@@ -62,20 +61,10 @@
         msg = "No domains selected"
         raise ValueError(msg)
 
-<<<<<<< HEAD
     browsers = browsers or manager.config_manager.settings_data.browser_cookies.browsers
     domains = domains or manager.config_manager.settings_data.browser_cookies.sites
     browsers = list(map(str.lower, browsers))
     domains = list(map(str.lower, domains))
-=======
-    browsers = browsers or manager.config_manager.settings_data["Browser_Cookies"]["browsers"]
-    if browsers:
-        browsers = list(map(str.lower, re.split(r"[ ,]+", browsers)))
-    if domains:
-        domains = list(map(str.lower, re.split(r"[ ,]+", domains)))
-    else:
-        domains = list(SupportedDomains.supported_hosts)
->>>>>>> 3ff244e6
 
     extractors = [getattr(browser_cookie3, b) for b in browsers if hasattr(browser_cookie3, b)]
 
