--- conflicted
+++ resolved
@@ -25,12 +25,9 @@
     RestrictedFiletypeError,
     TooManyCrawlerErrors,
 )
-<<<<<<< HEAD
-from cyberdrop_dl.utils import ffmpeg
-=======
+
 from cyberdrop_dl.utils import aio, ffmpeg
 from cyberdrop_dl.utils.database.tables.history_table import get_db_path
->>>>>>> f7c5bd07
 from cyberdrop_dl.utils.logger import log
 from cyberdrop_dl.utils.utilities import error_handling_wrapper, get_size_or_none, parse_url
 
