from __future__ import annotations

import json
import os
from functools import wraps
from typing import TYPE_CHECKING, Dict, Optional

import aiohttp
from aiohttp_client_cache import CachedSession as ClientSession
from aiohttp_client_cache.response import CachedStreamReader
from bs4 import BeautifulSoup
from multidict import CIMultiDictProxy
from yarl import URL

from cyberdrop_dl.clients.errors import InvalidContentTypeFailure, DDOSGuardFailure, ScrapeFailure
from cyberdrop_dl.utils.utilities import log, log_request_type

if TYPE_CHECKING:
    from cyberdrop_dl.managers.client_manager import ClientManager


def limiter(func):
    """Wrapper handles limits for scrape session"""

    @wraps(func)
    async def wrapper(self: ScraperClient, *args, **kwargs):
        domain_limiter = await self.client_manager.get_rate_limiter(args[0])
        async with self.client_manager.session_limit:
            await self._global_limiter.acquire()
            await domain_limiter.acquire()

            async with ClientSession(headers=self._headers, raise_for_status=False,
                                            cookie_jar=self.client_manager.cookies, timeout=self._timeouts,
                                            trace_configs=self.trace_configs, cache=self.client_manager.manager.cache_manager.request_cache) as client:
                kwargs['client_session'] = client
                return await func(self, *args, **kwargs)

    return wrapper


class ScraperClient:
    """AIOHTTP operations for scraping"""

    def __init__(self, client_manager: ClientManager) -> None:
        self.client_manager = client_manager
        self._headers = {"user-agent": client_manager.user_agent}
        self._timeouts = aiohttp.ClientTimeout(total=client_manager.connection_timeout + 60,
                                            connect=client_manager.connection_timeout)
        self._global_limiter = self.client_manager.global_rate_limiter

        self.trace_configs = []
        if os.getenv("PYCHARM_HOSTED") is not None or 'TERM_PROGRAM' in os.environ.keys() and os.environ[
            'TERM_PROGRAM'] == 'vscode':
            async def on_request_start(session, trace_config_ctx, params):
                await log(f"Starting scrape {params.method} request to {params.url}", 10)

            async def on_request_end(session, trace_config_ctx, params):
                await log(f"Finishing scrape {params.method} request to {params.url}", 10)
                await log(f"Response status for {params.url}: {params.response.status}", 10)

            trace_config = aiohttp.TraceConfig()
            trace_config.on_request_start.append(on_request_start)
            trace_config.on_request_end.append(on_request_end)
            self.trace_configs.append(trace_config)

    @limiter
    async def flaresolverr(self, domain: str, url: URL, client_session: ClientSession) -> str:
        """Returns the resolved URL from the given URL"""
        if not self.client_manager.flaresolverr:
            raise ScrapeFailure(status="DDOS-Guard", message="FlareSolverr is not configured")

        headers = {**self._headers, **{"Content-Type": "application/json"}}
        data = {"cmd": "request.get", "url": str(url), "maxTimeout": 60000}

        flaresolverr_server = URL(self.client_manager.flaresolverr)
        if not flaresolverr_server.scheme:
            flaresolverr_server = URL(f"http://{self.client_manager.flaresolverr}")

        async with client_session.disabled():
            async with client_session.post(flaresolverr_server / "v1", headers=headers,
                                    ssl=self.client_manager.ssl_context,
                                    proxy=self.client_manager.proxy, json=data) as response:
                json_obj = await response.json()
                status = json_obj.get("status")
                if status != "ok":
                    raise ScrapeFailure(status="DDOS-Guard", message="Failed to resolve URL with flaresolverr")

            # Update cookies
            for cookie in json_obj.get("solution").get("cookies"):
                self.client_manager.cookies.update_cookies({cookie["name"]: cookie["value"]}, response_url=cookie["domain"])
            # Update User-Agent for future requests
            self._headers["User-Agent"] = json_obj.get("solution").get("userAgent")

            return json_obj.get("solution").get("response")

    @limiter
    async def get_BS4(self, domain: str, url: URL, client_session: ClientSession ) -> BeautifulSoup:
        """Returns a BeautifulSoup object from the given URL"""
        async with client_session.get(url, headers=self._headers, ssl=self.client_manager.ssl_context,
                                    proxy=self.client_manager.proxy) as response:
            await log_request_type(url, response.from_cache)
            try:
                await self.client_manager.check_http_status(response)
            except DDOSGuardFailure:
                response_text = await self.flaresolverr(domain, url)
                return BeautifulSoup(response_text, 'html.parser')
            content_type = response.headers.get('Content-Type')
            assert content_type is not None
            if not any(s in content_type.lower() for s in ("html", "text")):
                raise InvalidContentTypeFailure(message=f"Received {content_type}, was expecting text")
            text = await CachedStreamReader(await response.read()).read()
            bs4 = BeautifulSoup(text, 'html.parser')
            return bs4

    @limiter
    async def get_BS4_and_return_URL(self, domain: str, url: URL, client_session: ClientSession) -> tuple[
        BeautifulSoup, URL]:
        """Returns a BeautifulSoup object and response URL from the given URL"""
        async with client_session.get(url, headers=self._headers, ssl=self.client_manager.ssl_context,
                                    proxy=self.client_manager.proxy) as response:
            await log_request_type(url, response.from_cache)
            await self.client_manager.check_http_status(response)
            content_type = response.headers.get('Content-Type')
            assert content_type is not None
            if not any(s in content_type.lower() for s in ("html", "text")):
                raise InvalidContentTypeFailure(message=f"Received {content_type}, was expecting text")
            text = await CachedStreamReader(await response.read()).read()
            return BeautifulSoup(text, 'html.parser'), URL(response.url)

    @limiter
    async def get_json(self, domain: str, url: URL, params: Optional[Dict] = None, headers_inc: Optional[Dict] = None,
                    client_session: ClientSession = None) -> Dict:
        """Returns a JSON object from the given URL"""
        headers = {**self._headers, **headers_inc} if headers_inc else self._headers

        async with client_session.get(url, headers=headers, ssl=self.client_manager.ssl_context,
                                    proxy=self.client_manager.proxy, params=params) as response:
            await log_request_type(url, response.from_cache)
            await self.client_manager.check_http_status(response)
            content_type = response.headers.get('Content-Type')
            assert content_type is not None
            if 'json' not in content_type.lower():
                raise InvalidContentTypeFailure(message=f"Received {content_type}, was expecting JSON")
            return await response.json()

    @limiter
    async def get_text(self, domain: str, url: URL, client_session: ClientSession) -> str:
        """Returns a text object from the given URL"""
        async with client_session.get(url, headers=self._headers, ssl=self.client_manager.ssl_context,
                                    proxy=self.client_manager.proxy) as response:
            await log_request_type(url, response.from_cache)
            try:
                await self.client_manager.check_http_status(response)
            except DDOSGuardFailure:
                response_text = await self.flaresolverr(domain, url)
                return response_text
            text = await CachedStreamReader(await response.read()).read()
            return text.decode('utf8')

    @limiter
    async def post_data(self, domain: str, url: URL, client_session: ClientSession, data: Dict,
                        req_resp: bool = True, raw: Optional[bool] = False) -> Dict:
        """Returns a JSON object from the given URL when posting data. If raw == True, returns raw binary data of response"""
        async with client_session.post(url, headers=self._headers, ssl=self.client_manager.ssl_context,
                                    proxy=self.client_manager.proxy, data=data) as response:
            await self.client_manager.check_http_status(response)
            if req_resp:
<<<<<<< HEAD
                return await response.json()
=======
                content = await response.content.read()
                if raw:
                    return content
                return json.loads(content)
>>>>>>> 132d9e01
            else:
                return {}

    @limiter
    async def get_head(self, domain: str, url: URL, client_session: ClientSession) -> CIMultiDictProxy[str]:
        """Returns the headers from the given URL"""
        async with client_session.head(url, headers=self._headers, ssl=self.client_manager.ssl_context,
                                    proxy=self.client_manager.proxy) as response:
            return response.headers<|MERGE_RESOLUTION|>--- conflicted
+++ resolved
@@ -165,14 +165,10 @@
                                     proxy=self.client_manager.proxy, data=data) as response:
             await self.client_manager.check_http_status(response)
             if req_resp:
-<<<<<<< HEAD
-                return await response.json()
-=======
                 content = await response.content.read()
                 if raw:
                     return content
                 return json.loads(content)
->>>>>>> 132d9e01
             else:
                 return {}
 
