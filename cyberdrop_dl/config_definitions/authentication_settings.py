--- conflicted
+++ resolved
@@ -52,11 +52,8 @@
     gofile: GoFileAuth = Field(validation_alias="GoFile", default=GoFileAuth())  # type: ignore
     imgur: ImgurAuth = Field(validation_alias="Imgur", default=ImgurAuth())  # type: ignore
     jdownloader: JDownloaderAuth = Field(validation_alias="JDownloader", default=JDownloaderAuth())  # type: ignore
-<<<<<<< HEAD
+    kemono: KemonoAuth = Field(validation_alias="Kemono", default=KemonoAuth())  # type: ignore
     meganz: MegaNzAuth = Field(validation_alias="MegaNz", default=MegaNzAuth())  # type: ignore
-=======
-    kemono: KemonoAuth = Field(validation_alias="Kemono", default=KemonoAuth())  # type: ignore
->>>>>>> 932532ea
     pixeldrain: PixeldrainAuth = Field(validation_alias="PixelDrain", default=PixeldrainAuth())  # type: ignore
     realdebrid: RealDebridAuth = Field(validation_alias="RealDebrid", default=RealDebridAuth())  # type: ignore
     reddit: RedditAuth = Field(validation_alias="Reddit", default=RedditAuth())  # type: ignore
