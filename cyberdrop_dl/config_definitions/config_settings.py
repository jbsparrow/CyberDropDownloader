import re
from datetime import timedelta
from logging import DEBUG
from pathlib import Path

from pydantic import BaseModel, ByteSize, Field, NonNegativeInt, PositiveInt, field_serializer, field_validator

<<<<<<< HEAD
from cyberdrop_dl.utils.constants import APP_STORAGE, BROWSERS, DOWNLOAD_STORAGE, Hashing
from cyberdrop_dl.utils.data_enums_classes.supported_domains import SUPPORTED_SITES_DOMAINS

from .custom.types import (
=======
from cyberdrop_dl.constants import APP_STORAGE, BROWSERS, DOWNLOAD_STORAGE
from cyberdrop_dl.data_structures.hash import Hashing
from cyberdrop_dl.data_structures.supported_domains import SUPPORTED_SITES_DOMAINS
from cyberdrop_dl.types import (
>>>>>>> 491d417d
    AliasModel,
    ByteSizeSerilized,
    HttpAppriseURL,
    ListNonEmptyStr,
    ListNonNegativeInt,
    LogPath,
    MainLogPath,
    NonEmptyStr,
    NonEmptyStrOrNone,
    PathOrNone,
)
from cyberdrop_dl.utils.validators import parse_duration_as_timedelta, parse_falsy_as

ALL_SUPPORTED_SITES = ["<<ALL_SUPPORTED_SITES>>"]


class DownloadOptions(BaseModel):
    block_download_sub_folders: bool = False
    disable_download_attempt_limit: bool = False
    disable_file_timestamps: bool = False
    include_album_id_in_folder_name: bool = False
    include_thread_id_in_folder_name: bool = False
    maximum_number_of_children: ListNonNegativeInt = []
    remove_domains_from_folder_names: bool = False
    remove_generated_id_from_filenames: bool = False
    scrape_single_forum_post: bool = False
    separate_posts_format: NonEmptyStr = "{default}"
    separate_posts: bool = False
    skip_download_mark_completed: bool = False
    skip_referer_seen_before: bool = False
    maximum_thread_depth: NonNegativeInt = 0


class Files(AliasModel):
    download_folder: Path = Field(validation_alias="d", default=DOWNLOAD_STORAGE)
    dump_json: bool = Field(default=False, validation_alias="j")
    input_file: Path = Field(validation_alias="i", default=APP_STORAGE / "Configs" / "{config}" / "URLs.txt")
    save_pages_html: bool = False


class Logs(AliasModel):
<<<<<<< HEAD
    dedupe: LogPath = Path("dedupe.csv")
    download_error_urls: LogPath = Field(default=Path("Download_Error_URLs.csv"), validation_alias="download_error_urls_filename")  # fmt: skip
    last_forum_post: LogPath = Field(default=Path("Last_Scraped_Forum_Posts.csv"), validation_alias="last_forum_post_filename")  # fmt: skip
=======
    download_error_urls: LogPath = Field(
        default=Path("Download_Error_URLs.csv"), validation_alias="download_error_urls_filename"
    )
    last_forum_post: LogPath = Field(
        default=Path("Last_Scraped_Forum_Posts.csv"), validation_alias="last_forum_post_filename"
    )
>>>>>>> 491d417d
    log_folder: Path = APP_STORAGE / "Configs" / "{config}" / "Logs"
    log_line_width: PositiveInt = Field(default=240, ge=50)
    logs_expire_after: timedelta | None = None
    main_log: MainLogPath = Field(default=Path("downloader.log"), validation_alias="main_log_filename")
    rotate_logs: bool = False
<<<<<<< HEAD
    scrape_error_urls: LogPath = Field(default=Path("Scrape_Error_URLs.csv"), validation_alias="scrape_error_urls_filename")  # fmt: skip
    unsupported_urls: LogPath = Field(default=Path("Unsupported_URLs.csv"), validation_alias="unsupported_urls_filename")  # fmt: skip
    webhook: HttpAppriseURL | None = Field(validation_alias="webhook_url", default=None)
=======
    scrape_error_urls: LogPath = Field(
        default=Path("Scrape_Error_URLs.csv"), validation_alias="scrape_error_urls_filename"
    )
    unsupported_urls: LogPath = Field(
        default=Path("Unsupported_URLs.csv"), validation_alias="unsupported_urls_filename"
    )
    webhook: HttpAppriseURL | None = Field(default=None, validation_alias="webhook_url")
>>>>>>> 491d417d

    @field_validator("webhook", mode="before")
    @classmethod
    def handle_falsy(cls, value: str) -> str | None:
        return parse_falsy_as(value, None)

    @field_validator("logs_expire_after", mode="before")
    @staticmethod
    def parse_logs_duration(input_date: timedelta | str | int | None) -> timedelta | str | None:
        return parse_falsy_as(input_date, None, parse_duration_as_timedelta)


class FileSizeLimits(BaseModel):
    maximum_image_size: ByteSizeSerilized = ByteSize(0)
    maximum_other_size: ByteSizeSerilized = ByteSize(0)
    maximum_video_size: ByteSizeSerilized = ByteSize(0)
    minimum_image_size: ByteSizeSerilized = ByteSize(0)
    minimum_other_size: ByteSizeSerilized = ByteSize(0)
    minimum_video_size: ByteSizeSerilized = ByteSize(0)


class MediaDurationLimits(BaseModel):
    maximum_video_duration: timedelta = timedelta(seconds=0)
    maximum_audio_duration: timedelta = timedelta(seconds=0)
    minimum_video_duration: timedelta = timedelta(seconds=0)
    minimum_audio_duration: timedelta = timedelta(seconds=0)

    @field_validator("*", mode="before")
    @staticmethod
    def parse_runtime_duration(input_date: timedelta | str | int | None) -> timedelta:
        """Parses `datetime.timedelta`, `str` or `int` into a timedelta format.
        for `str`, the expected format is `value unit`, ex: `5 days`, `10 minutes`, `1 year`
        valid units:
            year(s), week(s), day(s), hour(s), minute(s), second(s), millisecond(s), microsecond(s)
        for `int`, value is assumed as `days`
        """
        if input_date is None:
            return timedelta(seconds=0)
        return parse_duration_as_timedelta(input_date)


class IgnoreOptions(BaseModel):
    exclude_audio: bool = False
    exclude_images: bool = False
    exclude_other: bool = False
    exclude_videos: bool = False
    filename_regex_filter: NonEmptyStrOrNone = None
    ignore_coomer_ads: bool = False
    only_hosts: ListNonEmptyStr = []
    skip_hosts: ListNonEmptyStr = []
    exclude_files_with_no_extension: bool = True

    @field_validator("filename_regex_filter")
    @classmethod
    def is_valid_regex(cls, value: str | None) -> str | None:
        if not value:
            return None
        try:
            re.compile(value)
        except re.error as e:
            raise ValueError("input is not a valid regex") from e
        return value


class RuntimeOptions(BaseModel):
    console_log_level: NonNegativeInt = 100
    deep_scrape: bool = False
    delete_partial_files: bool = False
    ignore_history: bool = False
    jdownloader_autostart: bool = False
    jdownloader_download_dir: PathOrNone = None
    jdownloader_whitelist: ListNonEmptyStr = []
    log_level: NonNegativeInt = DEBUG
    send_unsupported_to_jdownloader: bool = False
    skip_check_for_empty_folders: bool = False
    skip_check_for_partial_files: bool = False
    slow_download_speed: ByteSizeSerilized = ByteSize(0)
    update_last_forum_post: bool = True


class Sorting(BaseModel):
    scan_folder: PathOrNone = None
    sort_downloads: bool = False
    sort_folder: Path = DOWNLOAD_STORAGE / "Cyberdrop-DL Sorted Downloads"
    sort_incrementer_format: NonEmptyStr = " ({i})"
    sorted_audio: NonEmptyStrOrNone = "{sort_dir}/{base_dir}/Audio/{filename}{ext}"
    sorted_image: NonEmptyStrOrNone = "{sort_dir}/{base_dir}/Images/{filename}{ext}"
    sorted_other: NonEmptyStrOrNone = "{sort_dir}/{base_dir}/Other/{filename}{ext}"
    sorted_video: NonEmptyStrOrNone = "{sort_dir}/{base_dir}/Videos/{filename}{ext}"


class BrowserCookies(BaseModel):
    auto_import: bool = False
    browsers: list[BROWSERS] = [BROWSERS.chrome]
    sites: list[NonEmptyStr] = SUPPORTED_SITES_DOMAINS

    @field_validator("browsers", mode="before")
    @classmethod
    def parse_browsers(cls, values: list) -> list:
        values = parse_falsy_as(values, [])
        if isinstance(values, list):
            return sorted(str(value).lower() for value in values)
        return values

    @field_validator("sites", mode="before")
    @classmethod
    def handle_list(cls, values: list) -> list:
        values = parse_falsy_as(values, [])
        if values == ALL_SUPPORTED_SITES:
            return SUPPORTED_SITES_DOMAINS
        if isinstance(values, list):
            return sorted(str(value).lower() for value in values)
        return values

    @field_serializer("sites", when_used="json-unless-none")
    def use_placeholder(self, values: list) -> list:
        if set(values) == set(SUPPORTED_SITES_DOMAINS):
            return ALL_SUPPORTED_SITES
        return values


class DupeCleanup(BaseModel):
    add_md5_hash: bool = False
    add_sha256_hash: bool = False
    auto_dedupe: bool = True
    hashing: Hashing = Hashing.IN_PLACE
    send_deleted_to_trash: bool = True


class ConfigSettings(AliasModel):
    browser_cookies: BrowserCookies = Field(validation_alias="Browser_Cookies", default=BrowserCookies())
    download_options: DownloadOptions = Field(validation_alias="Download_Options", default=DownloadOptions())
    dupe_cleanup_options: DupeCleanup = Field(validation_alias="Dupe_Cleanup_Options", default=DupeCleanup())
    file_size_limits: FileSizeLimits = Field(validation_alias="File_Size_Limits", default=FileSizeLimits())
    media_duration_limits: MediaDurationLimits = Field(validation_alias="Media_Duration_Limits", default=MediaDurationLimits())  # fmt: skip
    files: Files = Field(validation_alias="Files", default=Files())
    ignore_options: IgnoreOptions = Field(validation_alias="Ignore_Options", default=IgnoreOptions())
    logs: Logs = Field(validation_alias="Logs", default=Logs())
    runtime_options: RuntimeOptions = Field(validation_alias="Runtime_Options", default=RuntimeOptions())
    sorting: Sorting = Field(validation_alias="Sorting", default=Sorting())<|MERGE_RESOLUTION|>--- conflicted
+++ resolved
@@ -5,17 +5,10 @@
 
 from pydantic import BaseModel, ByteSize, Field, NonNegativeInt, PositiveInt, field_serializer, field_validator
 
-<<<<<<< HEAD
-from cyberdrop_dl.utils.constants import APP_STORAGE, BROWSERS, DOWNLOAD_STORAGE, Hashing
-from cyberdrop_dl.utils.data_enums_classes.supported_domains import SUPPORTED_SITES_DOMAINS
-
-from .custom.types import (
-=======
 from cyberdrop_dl.constants import APP_STORAGE, BROWSERS, DOWNLOAD_STORAGE
 from cyberdrop_dl.data_structures.hash import Hashing
 from cyberdrop_dl.data_structures.supported_domains import SUPPORTED_SITES_DOMAINS
 from cyberdrop_dl.types import (
->>>>>>> 491d417d
     AliasModel,
     ByteSizeSerilized,
     HttpAppriseURL,
@@ -57,36 +50,24 @@
 
 
 class Logs(AliasModel):
-<<<<<<< HEAD
-    dedupe: LogPath = Path("dedupe.csv")
-    download_error_urls: LogPath = Field(default=Path("Download_Error_URLs.csv"), validation_alias="download_error_urls_filename")  # fmt: skip
-    last_forum_post: LogPath = Field(default=Path("Last_Scraped_Forum_Posts.csv"), validation_alias="last_forum_post_filename")  # fmt: skip
-=======
     download_error_urls: LogPath = Field(
         default=Path("Download_Error_URLs.csv"), validation_alias="download_error_urls_filename"
     )
     last_forum_post: LogPath = Field(
         default=Path("Last_Scraped_Forum_Posts.csv"), validation_alias="last_forum_post_filename"
     )
->>>>>>> 491d417d
     log_folder: Path = APP_STORAGE / "Configs" / "{config}" / "Logs"
     log_line_width: PositiveInt = Field(default=240, ge=50)
     logs_expire_after: timedelta | None = None
     main_log: MainLogPath = Field(default=Path("downloader.log"), validation_alias="main_log_filename")
     rotate_logs: bool = False
-<<<<<<< HEAD
-    scrape_error_urls: LogPath = Field(default=Path("Scrape_Error_URLs.csv"), validation_alias="scrape_error_urls_filename")  # fmt: skip
-    unsupported_urls: LogPath = Field(default=Path("Unsupported_URLs.csv"), validation_alias="unsupported_urls_filename")  # fmt: skip
-    webhook: HttpAppriseURL | None = Field(validation_alias="webhook_url", default=None)
-=======
     scrape_error_urls: LogPath = Field(
         default=Path("Scrape_Error_URLs.csv"), validation_alias="scrape_error_urls_filename"
-    )
+    )  # fmt: skip
     unsupported_urls: LogPath = Field(
         default=Path("Unsupported_URLs.csv"), validation_alias="unsupported_urls_filename"
-    )
+    )  # fmt: skip
     webhook: HttpAppriseURL | None = Field(default=None, validation_alias="webhook_url")
->>>>>>> 491d417d
 
     @field_validator("webhook", mode="before")
     @classmethod
