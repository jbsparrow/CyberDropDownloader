import re
from datetime import UTC, datetime
from enum import auto
from pathlib import Path
from typing import Any

from rich.text import Text

<<<<<<< HEAD
from cyberdrop_dl.types import Enum, IntEnum, StrEnum
=======
NEW_ISSUE_URL = "https://github.com/jbsparrow/CyberDropDownloader/issues/new/choose"
>>>>>>> 893d86a0

# TIME
STARTUP_TIME = datetime.now()
STARTUP_TIME_UTC = datetime.now(UTC)
LOGS_DATETIME_FORMAT = "%Y%m%d_%H%M%S"
LOGS_DATE_FORMAT = "%Y_%m_%d"
STARTUP_TIME_STR = STARTUP_TIME.strftime(LOGS_DATETIME_FORMAT)
STARTUP_TIME_UTC_STR = STARTUP_TIME_UTC.strftime(LOGS_DATETIME_FORMAT)


# logging
CONSOLE_LEVEL = 100
MAX_FILENAME_LENGTH = 95
MAX_FOLDER_LENGTH = 60
DEFAULT_CONSOLE_WIDTH = 240
CSV_DELIMITER = ","
LOG_OUTPUT_TEXT = Text("")
RICH_HANDLER_CONFIG: dict[str, Any] = {"rich_tracebacks": True, "tracebacks_show_locals": False}
RICH_HANDLER_DEBUG_CONFIG = RICH_HANDLER_CONFIG | {
    "tracebacks_show_locals": True,
    "locals_max_string": DEFAULT_CONSOLE_WIDTH,
    "tracebacks_extra_lines": 2,
    "locals_max_length": 20,
}
VALIDATION_ERROR_FOOTER = """Please delete the file or fix the errors. Read the documentation to learn what's the expected format and values: https://script-ware.gitbook.io/cyberdrop-dl/reference/configuration-options
\nThis is not a bug. Do not open issues related to this"""


CLI_VALIDATION_ERROR_FOOTER = """Please read the documentation to learn about the expected values: https://script-ware.gitbook.io/cyberdrop-dl/reference/configuration-options
\nThis is not a bug. Do not open issues related to this"""

# regex
RAR_MULTIPART_PATTERN = re.compile(r"^part\d+")
SANITIZE_FILENAME_PATTERN = re.compile(r'[<>:"/\\|?*\']')
REGEX_LINKS = re.compile(r"(?:http.*?)(?=($|\n|\r\n|\r|\s|\"|\[/URL]|']\[|]\[|\[/img]))")


class CustomHTTPStatus(IntEnum):
    WEB_SERVER_IS_DOWN = 521
    IM_A_TEAPOT = 418
    DDOS_GUARD = 429


BLOCKED_DOMAINS = ("facebook", "instagram", "fbcdn")


APP_STORAGE = Path("./AppData")
DOWNLOAD_STORAGE = Path("./Downloads")
RESERVED_CONFIG_NAMES = ["all", "default"]


class BROWSERS(StrEnum):
    chrome = auto()
    firefox = auto()
    safari = auto()
    edge = auto()
    opera = auto()
    brave = auto()
    librewolf = auto()
    opera_gx = auto()
    vivaldi = auto()
    chromium = auto()


class NotificationResult(Enum):
    SUCCESS = Text("Success", "green")
    FAILED = Text("Failed", "bold red")
    PARTIAL = Text("Partial Success", "yellow")
    NONE = Text("No Notifications Sent", "yellow")


# file formats
FILE_FORMATS = {
    "Images": {
        ".gif",
        ".gifv",
        ".heic",
        ".jfif",
        ".jif",
        ".jpe",
        ".jpeg",
        ".jpg",
        ".jxl",
        ".png",
        ".svg",
        ".tif",
        ".tiff",
        ".webp",
    },
    "Videos": {
        ".3gp",
        ".avchd",
        ".avi",
        ".f4v",
        ".flv",
        ".m2ts",
        ".m4p",
        ".m4v",
        ".mkv",
        ".mov",
        ".mp2",
        ".mp4",
        ".mpe",
        ".mpeg",
        ".mpg",
        ".mpv",
        ".mts",
        ".ogg",
        ".ogv",
        ".qt",
        ".swf",
        ".ts",
        ".webm",
        ".wmv",
    },
    "Audio": {
        ".flac",
        ".m4a",
        ".mka",
        ".mp3",
        ".wav",
    },
    "Text": {
        ".htm",
        ".html",
        ".md",
        ".nfo",
        ".txt",
    },
    "7z": {
        ".7z",
        ".bz2",
        ".gz",
        ".tar",
        ".zip",
    },
}


MEDIA_EXTENSIONS = FILE_FORMATS["Audio"] | FILE_FORMATS["Videos"] | FILE_FORMATS["Images"]
DISABLE_CACHE = None<|MERGE_RESOLUTION|>--- conflicted
+++ resolved
@@ -6,11 +6,9 @@
 
 from rich.text import Text
 
-<<<<<<< HEAD
 from cyberdrop_dl.types import Enum, IntEnum, StrEnum
-=======
+
 NEW_ISSUE_URL = "https://github.com/jbsparrow/CyberDropDownloader/issues/new/choose"
->>>>>>> 893d86a0
 
 # TIME
 STARTUP_TIME = datetime.now()
