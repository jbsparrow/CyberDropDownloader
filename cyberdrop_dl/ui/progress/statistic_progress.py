--- conflicted
+++ resolved
@@ -32,16 +32,9 @@
 
     @classmethod
     def from_pair(cls, full_msg: str, count: int) -> UiFailureTotal:
-<<<<<<< HEAD
-        if full_msg in ("Unknown", "Duration Not Allowed", "Restricted Filetype", "Insufficient Free Space"):
-            return cls(full_msg, count, None, full_msg)
-        error_code, msg = full_msg.split(" ", 1)
-        if error_code.isdigit():
-=======
         parts = full_msg.split(" ", 1)
         if len(parts) > 1 and parts[0].isdigit:
             error_code, msg = parts
->>>>>>> 3c59a847
             return cls(full_msg, count, int(error_code), msg)
         return cls(full_msg, count, None, full_msg)
 
