from __future__ import annotations

from pathlib import Path
from rich.markdown import Markdown
from textwrap import dedent
from typing import TYPE_CHECKING

from InquirerPy import inquirer
from InquirerPy.validator import PathValidator
from rich import print as rprint
import asyncio
from rich.console import Console

import aiofiles
from aiohttp import request
import asyncio

from cyberdrop_dl import __version__
from cyberdrop_dl.clients.hash_client import hash_directory_scanner
from cyberdrop_dl.ui.prompts.general_prompts import (
    main_prompt, select_config_prompt, import_cyberdrop_v4_items_prompt, manage_configs_prompt)
from cyberdrop_dl.ui.prompts.settings_authentication_prompts import edit_authentication_values_prompt
from cyberdrop_dl.ui.prompts.settings_global_prompts import edit_global_settings_prompt
from cyberdrop_dl.ui.prompts.settings_hash_prompts import path_prompt
from cyberdrop_dl.ui.prompts.settings_user_prompts import create_new_config_prompt, edit_config_values_prompt
from cyberdrop_dl.ui.prompts.url_file_prompts import edit_urls_prompt
from cyberdrop_dl.utils.utilities import check_latest_pypi

console = Console()

if TYPE_CHECKING:
    from cyberdrop_dl.managers.manager import Manager


def bold(text: str) -> str:
    """Format a string in bold by overstriking."""
    return ''.join(ch + '\b' + ch for ch in text)


def program_ui(manager: Manager):
    """Program UI"""
    while True:
        console.clear()
        console.print(f"[bold]Cyberdrop Downloader (V{str(__version__)})[/bold]")
        console.print(f"[bold]Current Config:[/bold] {manager.config_manager.loaded_config}")

        action = main_prompt(manager)

        if action == -1:
            simp_disclaimer = """
            \t\t[bold red]!!    DISCLAIMER    !![/bold red]
            
            
            Due to the recent DDOS attacks on [italic]SimpCity[/italic], I have made some changes to [italic]Cyberdrop-DL[/italic].
            
            First and foremost, we have removed support for scraping [italic]SimpCity[/italic] for the time being. I know that this will upset many of you, but hopefully, you will understand my reasoning.
            
            
            Because of the DDOS attacks that [italic]SimpCity[/italic] has been receiving, they have been forced to implement some protective features such as using a DDOS-Guard browser check, only allowing [link=https://simpcity.su/threads/emails-august-2024.365869/]whitelisted email domains[/link] to access the website, and [link=https://simpcity.su/threads/rate-limit-429-error.397746/]new rate limits[/link].
            [italic]Cyberdrop-DL[/italic] allows a user to scrape a model's entire thread in seconds, downloading all the files that it finds. This is great but can be problematic for a few reasons:
            \t- We end up downloading a lot of content that we will never view.
            \t- Such large-scale scraping with no limits puts a large strain on [italic]SimpCity[/italic]'s servers, especially when they are getting DDOSed.
            \t- Scraping has no benefit for [italic]SimpCity[/italic] - they gain nothing from us scraping their website.
            
            For those reasons, [italic]SimpCity[/italic] has decided that they don't want to allow automated thread scraping anymore, and have removed the [italic]Cyberdrop-DL[/italic] thread from their website.
            I want to respect [italic]SimpCity[/italic]'s wishes, and as a result, have disabled scraping for [italic]SimpCity[/italic] links.
            
            In order to help reduce the impact that [italic]Cyberdrop-DL[/italic] has on other websites, I have decided to enable the [italic bold]update_last_forum_post[/italic bold] setting for all users' configs.
            You can disable it again after reading through this disclaimer, however, I would recommend against it. [italic bold]update_last_forum_post[/italic bold] actually speeds up scrapes and reduces the load on websites' servers by not re-scraping entire threads and picking up where it left off last time.
            
            Furthermore, I have adjusted the default rate-limiting settings in an effort to reduce the impact that [italic]Cyberdrop-DL[/italic] will have on websites.
            
            I encourage you to be conscientious about how you use [italic]Cyberdrop-DL[/italic].
            Some tips on how to reduce the impact your use of [italic]Cyberdrop-DL[/italic] will have on a website:
            \t- Try to avoid looping runs repeatedly.
            \t- If you have a large URLs file, try to comb through it occasionally and get rid of items you don't want anymore, and try to run [italic]Cyberdrop-DL[/italic] less often.
            \t- Avoid downloading content you don't want. It's good to scan through the content quickly to ensure it's not a bunch of stuff you're going to delete after downloading it.
            
            If you do want to continue downloading from SimpCity, you can use a tampermonkey script like this one: [link=https://simpcity.su/threads/forum-post-downloader-tampermonkey-script.96714/]SimpCity Tampermonkey Forum Downloader[/link]
            """

            console.clear()
            simp_disclaimer = dedent(simp_disclaimer)
            rprint(simp_disclaimer)

            input("Press Enter to continue...")
            manager.cache_manager.save('simp_disclaimer_shown', True)

        # Download
        if action == 1:
            break

        # Download (All Configs)
        if action == 2:
            manager.args_manager.all_configs = True
            break

        # Retry Failed Downloads
        elif action == 3:
            manager.args_manager.retry_failed = True
            break

        # Scanning folder to create hashes
        elif action == 4:
            path = path_prompt(manager)
            hash_directory_scanner(manager, path)

        # Sort All Configs
        elif action == 5:
            manager.args_manager.sort_all_configs = True
            manager.args_manager.all_configs = True
            break

        # Edit URLs
        elif action == 6:
            input_file = manager.config_manager.settings_data['Files'][
                'input_file'] if not manager.args_manager.input_file else manager.args_manager.input_file
            edit_urls_prompt(input_file, manager.vi_mode)

        # Select Config
        elif action == 7:
            configs = manager.config_manager.get_configs()
            selected_config = select_config_prompt(manager, configs)
            manager.config_manager.change_config(selected_config)

        elif action == 8:
            console.clear()
            console.print("Editing Input / Output File Paths")
            input_file = inquirer.filepath(
                message="Enter the input file path:",
                default=str(manager.config_manager.settings_data['Files']['input_file']),
                validate=PathValidator(is_file=True, message="Input is not a file"),
                vi_mode=manager.vi_mode,
            ).execute()
            download_folder = inquirer.text(
                message="Enter the download folder path:",
                default=str(manager.config_manager.settings_data['Files']['download_folder']),
                validate=PathValidator(is_dir=True, message="Input is not a directory"),
                vi_mode=manager.vi_mode,
            ).execute()

            manager.config_manager.settings_data['Files']['input_file'] = Path(input_file)
            manager.config_manager.settings_data['Files']['download_folder'] = Path(download_folder)
            manager.config_manager.write_updated_settings_config()

        # Manage Configs
        elif action == 9:
            while True:
                console.clear()
                console.print("[bold]Manage Configs[/bold]")
                console.print(f"[bold]Current Config:[/bold] {manager.config_manager.loaded_config}")

                action = manage_configs_prompt(manager)

                # Change Default Config
                if action == 1:
                    configs = manager.config_manager.get_configs()
                    selected_config = select_config_prompt(manager, configs)
                    manager.config_manager.change_default_config(selected_config)

                # Create A Config
                elif action == 2:
                    create_new_config_prompt(manager)

                # Delete A Config
                elif action == 3:
                    configs = manager.config_manager.get_configs()
                    if len(configs) != 1:
                        selected_config = select_config_prompt(manager, configs)
                        if selected_config == manager.config_manager.loaded_config:
                            inquirer.confirm(
                                message="You cannot delete the currently active config, press enter to continue.",
                                default=False,
                                vi_mode=manager.vi_mode,
                            ).execute()
                            continue
                        manager.config_manager.delete_config(selected_config)
                    else:
                        inquirer.confirm(
                            message="There is only one config, press enter to continue.",
                            default=False,
                            vi_mode=manager.vi_mode,
                        ).execute()

                # Clear Request Cache
                elif action == 4:
                    # Clear the request cache using an async function
                    asyncio.run(manager.cache_manager.request_cache.clear())

                # Edit Config
                elif action == 5:
                    edit_config_values_prompt(manager)

                # Edit Authentication Values
                elif action == 6:
                    edit_authentication_values_prompt(manager)

                # Edit Global Settings
                elif action == 7:
                    edit_global_settings_prompt(manager)

                # Done
                elif action == 8:
                    break

        elif action == 10:
            asyncio.run(check_latest_pypi(log_to_console=True, call_from_ui=True))
            exit(0)

        # Import Cyberdrop_V4 Items
        elif action == 11:
            import_cyberdrop_v4_items_prompt(manager)

        elif action == 12:
            changelog_path = manager.path_manager.config_dir.parent / "CHANGELOG.md"
            changelog_content = asyncio.run(_get_changelog(changelog_path))

            with console.pager(links = True):
                console.print(Markdown(changelog_content , justify = "left"))

        # Exit
<<<<<<< HEAD
        elif action == 12:
            asyncio.run(manager.cache_manager.close())
=======
        elif action == 13:
>>>>>>> ff80921d
            exit(0)


async def _get_changelog(changelog_path: Path):
    url = "https://raw.githubusercontent.com/jbsparrow/CyberDropDownloader/refs/heads/master/CHANGELOG.md"
    _ , lastest_version = await check_latest_pypi(log_to_console = False)
    latest_changelog = changelog_path.with_name(f"{changelog_path.stem}_{lastest_version}{changelog_path.suffix}")
    if not latest_changelog.is_file():
        changelog_pattern = f"{changelog_path.stem}*{changelog_path.suffix}"
        for old_changelog in changelog_path.parent.glob(changelog_pattern):
            old_changelog.unlink() 
        try:
            async with request("GET", url) as response:
                response.raise_for_status()
                async with aiofiles.open(latest_changelog, 'wb') as f:   
                    await f.write(await response.read())
        except Exception:
            return "UNABLE TO GET CHANGELOG INFORMATION"

    changelog_lines = latest_changelog.read_text(encoding="utf8").splitlines()
    # remove keep_a_changelog disclaimer
    changelog_content = "\n".join(changelog_lines[:4] + changelog_lines[6:])
    
    return changelog_content
    <|MERGE_RESOLUTION|>--- conflicted
+++ resolved
@@ -219,12 +219,7 @@
                 console.print(Markdown(changelog_content , justify = "left"))
 
         # Exit
-<<<<<<< HEAD
-        elif action == 12:
-            asyncio.run(manager.cache_manager.close())
-=======
         elif action == 13:
->>>>>>> ff80921d
             exit(0)
 
 
