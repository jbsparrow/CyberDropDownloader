from __future__ import annotations

import binascii
import re
from typing import TYPE_CHECKING, ClassVar

from aiolimiter import AsyncLimiter

from cyberdrop_dl.types import AbsoluteHttpURL, SupportedDomains, SupportedPaths

from ._chevereto import CheveretoCrawler

if TYPE_CHECKING:
    from cyberdrop_dl.data_structures.url_objects import ScrapeItem
<<<<<<< HEAD
=======
    from cyberdrop_dl.managers.manager import Manager
    from cyberdrop_dl.types import AbsoluteHttpURL
>>>>>>> 1d6fadb6

JPG5_REPLACE_HOST_REGEX = re.compile(r"(jpg\.fish/)|(jpg\.fishing/)|(jpg\.church/)")
DECRYPTION_KEY = b"seltilovessimpcity@simpcityhatesscrapers"


class JPG5Crawler(CheveretoCrawler):
    SUPPORTED_PATHS: ClassVar[SupportedPaths] = {
        "Album": "/a/...",
        "Image": "/img/...",
        "Profile": "/<user_name>",
        "Direct links": "",
    }

    SUPPORTED_DOMAINS: ClassVar[SupportedDomains] = (
        "jpg5.su",
        "jpg.homes",
        "jpg.church",
        "jpg.fish",
        "jpg.fishing",
        "jpg.pet",
        "jpeg.pet",
        "jpg1.su",
        "jpg2.su",
        "jpg3.su",
        "jpg4.su",
        "host.church",
    )
    DOMAIN: ClassVar[str] = "jpg5.su"
    FOLDER_DOMAIN: ClassVar[str] = "JPG5"

    PRIMARY_URL: ClassVar[AbsoluteHttpURL] = AbsoluteHttpURL("https://jpg5.su")

    def __post_init__(self) -> None:
        self.request_limiter = AsyncLimiter(1, 5)

<<<<<<< HEAD
    async def fetch(self, scrape_item: ScrapeItem) -> None:
        scrape_item.url = scrape_item.url.with_host("jpg5.su")
=======
    """~~~~~~~~~~~~~~~~~~~~~~~~~~~~~~~~~~~~~~~~~~~~~~~~~~~~~~~~~~~~~~~~~~~~~~~~~~~~~~~~~~~~~~~~~~~~~~~~~~~~~~~~~~~~~~"""

    @create_task_id
    async def fetch(self, scrape_item: ScrapeItem):
        scrape_item.url = fix_host(scrape_item.url)
>>>>>>> 1d6fadb6
        return await self._fetch_chevereto_defaults(scrape_item)

    async def video(self, scrape_item: ScrapeItem) -> None:
        raise ValueError

    def parse_url(
        self, link_str: str, relative_to: AbsoluteHttpURL | None = None, *, trim: bool = True
    ) -> AbsoluteHttpURL:
        if not link_str.startswith("https") and not link_str.startswith("/"):
            link_str = decrypt_xor(link_str, DECRYPTION_KEY)
        return super().parse_url(link_str, relative_to, trim=trim)

    async def handle_direct_link(self, scrape_item: ScrapeItem, url: AbsoluteHttpURL | None = None) -> None:
        """Handles a direct link."""
        link = url or scrape_item.url
        link = fix_host(link)
        await super().handle_direct_link(scrape_item, link)


"""~~~~~~~~~~~~~~~~~~~~~~~~~~~~~~~~~~~~~~~~~~~~~~~~~~~~~~~~~~~~~~~~~~~~~~~~~~~~~~~~~~~~~~~~~~~~~~~~~~~~~~~~~~~~~~"""


<<<<<<< HEAD
def decrypt_xor(encrypted_str: str, key: bytes) -> str:
=======
def fix_host(url: AbsoluteHttpURL) -> AbsoluteHttpURL:
    new_host = re.sub(JPG5_REPLACE_HOST_REGEX, r"jpg5.su", f"{url.host}/").removesuffix("/")
    return url.with_host(new_host)


def decrypt_xor(encrypted, key):
>>>>>>> 1d6fadb6
    div = len(key)
    encrypted = bytes.fromhex(binascii.a2b_base64(encrypted_str).decode())
    return bytes([encrypted[i] ^ key[i % div] for i in range(len(encrypted))]).decode()<|MERGE_RESOLUTION|>--- conflicted
+++ resolved
@@ -6,17 +6,13 @@
 
 from aiolimiter import AsyncLimiter
 
-from cyberdrop_dl.types import AbsoluteHttpURL, SupportedDomains, SupportedPaths
+from cyberdrop_dl.types import AbsoluteHttpURL
 
 from ._chevereto import CheveretoCrawler
 
 if TYPE_CHECKING:
     from cyberdrop_dl.data_structures.url_objects import ScrapeItem
-<<<<<<< HEAD
-=======
-    from cyberdrop_dl.managers.manager import Manager
-    from cyberdrop_dl.types import AbsoluteHttpURL
->>>>>>> 1d6fadb6
+    from cyberdrop_dl.types import SupportedDomains, SupportedPaths
 
 JPG5_REPLACE_HOST_REGEX = re.compile(r"(jpg\.fish/)|(jpg\.fishing/)|(jpg\.church/)")
 DECRYPTION_KEY = b"seltilovessimpcity@simpcityhatesscrapers"
@@ -52,16 +48,8 @@
     def __post_init__(self) -> None:
         self.request_limiter = AsyncLimiter(1, 5)
 
-<<<<<<< HEAD
     async def fetch(self, scrape_item: ScrapeItem) -> None:
-        scrape_item.url = scrape_item.url.with_host("jpg5.su")
-=======
-    """~~~~~~~~~~~~~~~~~~~~~~~~~~~~~~~~~~~~~~~~~~~~~~~~~~~~~~~~~~~~~~~~~~~~~~~~~~~~~~~~~~~~~~~~~~~~~~~~~~~~~~~~~~~~~~"""
-
-    @create_task_id
-    async def fetch(self, scrape_item: ScrapeItem):
         scrape_item.url = fix_host(scrape_item.url)
->>>>>>> 1d6fadb6
         return await self._fetch_chevereto_defaults(scrape_item)
 
     async def video(self, scrape_item: ScrapeItem) -> None:
@@ -84,16 +72,12 @@
 """~~~~~~~~~~~~~~~~~~~~~~~~~~~~~~~~~~~~~~~~~~~~~~~~~~~~~~~~~~~~~~~~~~~~~~~~~~~~~~~~~~~~~~~~~~~~~~~~~~~~~~~~~~~~~~"""
 
 
-<<<<<<< HEAD
-def decrypt_xor(encrypted_str: str, key: bytes) -> str:
-=======
 def fix_host(url: AbsoluteHttpURL) -> AbsoluteHttpURL:
     new_host = re.sub(JPG5_REPLACE_HOST_REGEX, r"jpg5.su", f"{url.host}/").removesuffix("/")
     return url.with_host(new_host)
 
 
-def decrypt_xor(encrypted, key):
->>>>>>> 1d6fadb6
+def decrypt_xor(encrypted_str: str, key: bytes) -> str:
     div = len(key)
     encrypted = bytes.fromhex(binascii.a2b_base64(encrypted_str).decode())
     return bytes([encrypted[i] ^ key[i % div] for i in range(len(encrypted))]).decode()