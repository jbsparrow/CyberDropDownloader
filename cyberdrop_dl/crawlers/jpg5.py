--- conflicted
+++ resolved
@@ -6,22 +6,14 @@
 
 from aiolimiter import AsyncLimiter
 
-<<<<<<< HEAD
 from cyberdrop_dl.types import AbsoluteHttpURL, SupportedDomains, SupportedPaths
-from cyberdrop_dl.utils.utilities import error_handling_wrapper
-=======
-from cyberdrop_dl.crawlers.crawler import create_task_id
->>>>>>> b7cae85a
 
 from ._chevereto import CheveretoCrawler
 
 if TYPE_CHECKING:
-    from yarl import URL
-
     from cyberdrop_dl.data_structures.url_objects import ScrapeItem
 
 JPG5_REPLACE_HOST_REGEX = re.compile(r"(jpg\.fish/)|(jpg\.fishing/)|(jpg\.church/)")
-
 DECRYPTION_KEY = b"seltilovessimpcity@simpcityhatesscrapers"
 
 
@@ -62,27 +54,14 @@
     async def video(self, scrape_item: ScrapeItem) -> None:
         raise ValueError
 
-<<<<<<< HEAD
-    @error_handling_wrapper
-    async def _proccess_media_item(self, scrape_item: ScrapeItem, url_type, *_) -> None:
-        if await self.check_complete_from_referer(scrape_item):
-            return
-
-        _, canonical_url = self.get_canonical_url(scrape_item.url, url_type)
-        if await self.check_complete_from_referer(canonical_url):
-            return
-
-        _, link = await self.get_embed_info(scrape_item.url)
-        scrape_item.url = canonical_url
-        await self.handle_direct_link(scrape_item, link)
-=======
-    def parse_url(self, link_str: str, relative_to: URL | None = None, *, trim: bool = True) -> URL:
+    def parse_url(
+        self, link_str: str, relative_to: AbsoluteHttpURL | None = None, *, trim: bool = True
+    ) -> AbsoluteHttpURL:
         if not link_str.startswith("https") and not link_str.startswith("/"):
             link_str = decrypt_xor(link_str, DECRYPTION_KEY)
         return super().parse_url(link_str, relative_to, trim=trim)
->>>>>>> b7cae85a
 
-    async def handle_direct_link(self, scrape_item: ScrapeItem, url: URL | None = None) -> None:
+    async def handle_direct_link(self, scrape_item: ScrapeItem, url: AbsoluteHttpURL | None = None) -> None:
         """Handles a direct link."""
         link = url or scrape_item.url
         link = self.parse_url(re.sub(JPG5_REPLACE_HOST_REGEX, r"host.church/", str(link)))
@@ -92,7 +71,7 @@
 """~~~~~~~~~~~~~~~~~~~~~~~~~~~~~~~~~~~~~~~~~~~~~~~~~~~~~~~~~~~~~~~~~~~~~~~~~~~~~~~~~~~~~~~~~~~~~~~~~~~~~~~~~~~~~~"""
 
 
-def decrypt_xor(encrypted, key):
+def decrypt_xor(encrypted_str: str, key: bytes) -> str:
     div = len(key)
-    encrypted = bytes.fromhex(binascii.a2b_base64(encrypted).decode())
+    encrypted = bytes.fromhex(binascii.a2b_base64(encrypted_str).decode())
     return bytes([encrypted[i] ^ key[i % div] for i in range(len(encrypted))]).decode()