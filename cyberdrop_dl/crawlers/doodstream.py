--- conflicted
+++ resolved
@@ -27,9 +27,6 @@
 _SELECTORS = Selectors()
 API_MD5_ENTRYPOINT = URL("https://doodstream.com/pass_md5/")
 TOKEN_CHARS = string.ascii_letters + string.digits
-DOOSTREAM_DOMAINS = ["vidply.com", "dood.re", "doodstream", "doodcdn", "doodstream.co", "dood.yt"]
-
-
 SUPPORTED_DOMAINS = [
     "vidply.com",
     "dood.re",
@@ -43,11 +40,7 @@
 
 
 class DoodStreamCrawler(Crawler):
-<<<<<<< HEAD
     SUPPORTED_SITES: ClassVar[dict[str, list]] = {"doodstream": SUPPORTED_DOMAINS}
-=======
-    SUPPORTED_SITES: ClassVar[dict[str, list]] = {"doodstream": DOOSTREAM_DOMAINS}
->>>>>>> 7f2e88cb
     primary_base_domain = URL("https://doodstream.com/")
     update_unsupported = True
 
