# ruff : noqa: RUF009

from __future__ import annotations

import asyncio
import contextlib
import re
from dataclasses import dataclass
from functools import cached_property, singledispatchmethod
from typing import TYPE_CHECKING, ClassVar, NamedTuple

from bs4 import BeautifulSoup, Tag

from cyberdrop_dl.crawlers.crawler import Crawler
from cyberdrop_dl.data_structures.url_objects import FORUM, ScrapeItem
from cyberdrop_dl.exceptions import InvalidURLError, LoginError, ScrapeError
from cyberdrop_dl.utils import css
from cyberdrop_dl.utils.logger import log, log_debug
from cyberdrop_dl.utils.utilities import error_handling_wrapper, remove_trailing_slash

if TYPE_CHECKING:
    from collections.abc import AsyncGenerator, Sequence

    from aiohttp_client_cache.response import AnyResponse
    from yarl import URL

    from cyberdrop_dl.types import AbsoluteHttpURL, SupportedPaths

HTTP_URL_REGEX_STR = r"https?://(www\.)?[-a-zA-Z0-9@:%._+~#=]{2,256}\.[a-z]{2,12}\b([-a-zA-Z0-9@:%_+.~#?&/=]*)"
HTTP_URL_REGEX = re.compile(HTTP_URL_REGEX_STR)


FINAL_PAGE_SELECTOR = "li.pageNav-page a"
CURRENT_PAGE_SELECTOR = "li.pageNav-page.pageNav-page--current a"


class Selector(NamedTuple):
    element: str
    attribute: str = ""


@dataclass(frozen=True, slots=True)
class PostSelectors(Selector):
    element: str = "div[class*=message-main]"
    attachments: Selector = Selector("section[class=message-attachments] a ", "href")
    content: Selector = Selector("div[class*=message-userContent]")
    date: Selector = Selector("time", "data-timestamp")
    embeds: Selector = Selector("span[data-s9e-mediaembed-iframe]", "data-s9e-mediaembed-iframe")
    iframe: Selector = Selector("iframe[class=saint-iframe]", "href")
    images: Selector = Selector("img[class*=bbImage]", "src")
    links: Selector = Selector("a", "href")
    number: Selector = Selector("li[class=u-concealed] a", "href")
    videos: Selector = Selector("video source", "src")


@dataclass(frozen=True, slots=True)
class XenforoSelectors:
    next_page: Selector = Selector("a[class*=pageNav-jump--next]", "href")
    posts: PostSelectors = PostSelectors()
    title: Selector = Selector("h1[class=p-title-value]")
    title_trash: Selector = Selector("span")
    quotes: Selector = Selector("blockquote")
    post_name: str = "post-"


@dataclass(frozen=True)
class ForumPost:
    soup: Tag
    selectors: PostSelectors
    post_name: str = "post-"

    @cached_property
    def content(self) -> Tag:
        return css.select_one(self.soup, self.selectors.content.element)

    @cached_property
    def date(self) -> int | None:
        if date_str := css.select_one_get_attr_or_none(self.content, *self.selectors.date):
            return int(date_str)

    @cached_property
    def number(self) -> int:
        if self.selectors.number.element == self.selectors.number.attribute:
            number_str: str = css.get_attr(self.soup, self.selectors.number.element)
            return int(number_str)

        number_str = css.select_one_get_attr(self.soup, *self.selectors.number)
        return int(number_str.split("/")[-1].split(self.post_name)[-1])


@dataclass(frozen=True, slots=True)
class ThreadInfo:
    name: str
    id_: int
    page: int
    post: int
    url: AbsoluteHttpURL
    complete_url: URL


@dataclass(frozen=True, slots=True)
class ForumThreadPage:
    thread: ThreadInfo
    posts: Sequence[Tag]


class XenforoCrawler(Crawler, is_abc=True):
    SUPPORTED_PATHS: ClassVar[SupportedPaths] = {
        "Attachments": ("/attachments/...", "/data/..."),
        "Threads": ("/threads/<thread_name>", "/posts/<post_id>", "/goto/<post_id>"),
    }
    login_required = True
    selectors = XenforoSelectors()
    POST_NAME = "post-"
    PAGE_NAME = "page-"
    thread_url_part = "threads"
    session_cookie_name = "xf_user"

    ATTACHMENT_URL_PARTS = "attachments", "data"
    ATTACHMENT_HOSTS = "smgmedia", "attachments.f95zone"

    def __post_init__(self) -> None:
        self.scraped_threads = set()

    async def async_startup(self) -> None:
        if not self.logged_in:
            login_url = self.PRIMARY_URL / "login"
            await self.login_setup(login_url)

        async def is_not_last_page(response: AnyResponse) -> bool:
            soup = BeautifulSoup(await response.text(), "html.parser")
            try:
                last_page = int(soup.select(FINAL_PAGE_SELECTOR)[-1].text.split("page-")[-1])
                current_page = int(soup.select(CURRENT_PAGE_SELECTOR)[0].text.split("page-")[-1])
            except (AttributeError, IndexError):
                return False
            return current_page != last_page

        self.register_cache_filter(self.PRIMARY_URL, is_not_last_page)

    async def fetch(self, scrape_item: ScrapeItem) -> None:
        if not self.logged_in and self.login_required:
            return
        url = self.pre_filter_link(str(scrape_item.url))
        scrape_item.url = self.parse_url(url)
        if self.is_attachment(scrape_item.url):
            return await self.handle_internal_link(scrape_item)
        if self.thread_url_part in scrape_item.url.parts:
            return await self.thread(scrape_item)
        if self.is_confirmation_link(scrape_item.url):
            url = await self.handle_confirmation_link(scrape_item.url)
            if url:  # If there was an error, this will be None
                # This could end up back in here if the URL goes to another thread
                scrape_item.url = url
                return self.handle_external_links(scrape_item)
        if any(p in scrape_item.url.parts for p in ("goto", "posts")):
            return await self.redirect(scrape_item)

        raise ValueError

    @error_handling_wrapper
    async def redirect(self, scrape_item: ScrapeItem) -> None:
        async with self.request_limiter:
<<<<<<< HEAD
            _, url = await self.client.get_soup_and_return_url(self.DOMAIN, scrape_item.url)
        scrape_item.url = url
=======
            response, _ = await self.client._get_response_and_soup(self.domain, scrape_item.url)
        scrape_item.url = response.url
>>>>>>> b7cae85a
        self.manager.task_group.create_task(self.run(scrape_item))

    @error_handling_wrapper
    async def thread(self, scrape_item: ScrapeItem) -> None:
        scrape_item.set_type(FORUM, self.manager)
        thread = self.get_thread_info(scrape_item.url)
        title = None
        last_post_url = thread.url
        if thread.url in self.scraped_threads:
            return
        scrape_item.parent_threads.add(thread.url)
        self.scraped_threads.add(thread.url)
        async for soup in self.thread_pager(scrape_item):
            if not title:
                title_block = css.select_one(soup, self.selectors.title.element)
                try:
                    trash = title_block.select(self.selectors.title_trash.element)
                except AttributeError as e:
                    log_debug("Got an unprocessable soup", 40, exc_info=e)
                    raise ScrapeError(429, message="Invalid response from forum. You may have been rate limited") from e

                for element in trash:
                    element.decompose()

                title = self.create_title(title_block.get_text().replace("\n", ""), thread_id=thread.id_)
                scrape_item.add_to_parent_title(title)

            posts = soup.select(self.selectors.posts.element)
            forum_thread_page = ForumThreadPage(thread, posts)
            continue_scraping, last_post_url = self.process_thread_page(scrape_item, forum_thread_page)
            if not continue_scraping:
                break

        await self.write_last_forum_post(thread.url, last_post_url)

    def process_thread_page(self, scrape_item: ScrapeItem, forum_page: ForumThreadPage) -> tuple[bool, URL]:
        continue_scraping = False
        thread = forum_page.thread
        post_url = thread.url
        for post in forum_page.posts:
            current_post = ForumPost(post, selectors=self.selectors.posts, post_name=self.POST_NAME)
            continue_scraping, scrape_post = self.check_post_number(thread.post, current_post.number)
            date = current_post.date
            post_string = f"{self.POST_NAME}{current_post.number}"
            post_url = thread.url / post_string
            if scrape_post:
                new_scrape_item = scrape_item.create_new(thread.url, possible_datetime=date, add_parent=post_url)
                self.manager.task_group.create_task(self.post(new_scrape_item, current_post))
                scrape_item.add_children()

            if not continue_scraping:
                break
        return continue_scraping, post_url

    @error_handling_wrapper
    async def post(self, scrape_item: ScrapeItem, post: ForumPost) -> None:
        scrape_item.setup_as_post("")
        post_title = self.create_separate_post_title(None, str(post.number), post.date)
        scrape_item.add_to_parent_title(post_title)
        posts_scrapers = [self.attachments, self.embeds, self.images, self.links, self.videos]
        for scraper in posts_scrapers:
            await scraper(scrape_item, post)

    async def links(self, scrape_item: ScrapeItem, post: ForumPost) -> None:
        selector = post.selectors.links
        links = post.content.select(selector.element)
        links = [link for link in links if self.is_valid_post_link(link)]
        await self.process_children(scrape_item, links, selector.attribute)

    async def images(self, scrape_item: ScrapeItem, post: ForumPost) -> None:
        selector = post.selectors.images
        images = post.content.select(selector.element)
        await self.process_children(scrape_item, images, selector.attribute)

    async def videos(self, scrape_item: ScrapeItem, post: ForumPost) -> None:
        selector = post.selectors.videos
        iframe_selector = post.selectors.iframe
        videos = post.content.select(selector.element)
        videos.extend(post.content.select(iframe_selector.element))
        await self.process_children(scrape_item, videos, selector.attribute)

    async def embeds(self, scrape_item: ScrapeItem, post: ForumPost) -> None:
        selector = post.selectors.embeds
        embeds = post.content.select(selector.element)
        await self.process_children(scrape_item, embeds, selector.attribute, embeds=True)

    async def attachments(self, scrape_item: ScrapeItem, post: ForumPost) -> None:
        selector = post.selectors.attachments
        attachments = post.content.select(selector.attribute)
        await self.process_children(scrape_item, attachments, selector.attribute)

    async def thread_pager(self, scrape_item: ScrapeItem) -> AsyncGenerator[BeautifulSoup]:
        """Generator of forum thread pages."""

        def get_next_page(soup: BeautifulSoup) -> str | None:
            select, attr = self.selectors.next_page
            next_page = css.select_one_get_attr_or_none(soup, selector=select, attribute=attr)
            if next_page:
                return self.pre_filter_link(next_page)

        async for soup in self._web_pager(scrape_item.url, get_next_page):
            yield soup

    async def process_children(
        self, scrape_item: ScrapeItem, links: list[Tag], selector: str, *, embeds: bool = False
    ) -> None:
        for link_obj in links:
            link_tag = link_obj.get(selector)
            if isinstance(link_tag, Tag):
                if link_tag.parent and (data_simp := link_tag.parent.get("data-simp")) and "init" in data_simp:
                    continue

                link_str: str | None = css.get_attr_or_none(link_obj, "href")
            elif isinstance(link_tag, str):
                link_str = link_tag
            else:
                continue

            if not link_str:
                continue

            assert isinstance(link_str, str)
            if embeds:
                link_str = self.extract_embed_url(link_str)

            if not link_str or link_str.startswith("data:image/svg"):
                continue

            await self.process_child(scrape_item, link_str)

    @error_handling_wrapper
    async def process_child(self, scrape_item: ScrapeItem, link_str: str) -> None:
        link = await self.get_absolute_link(link_str)
        link = self.filter_link(link)
        if not link:
            return
        new_scrape_item = scrape_item.create_new(link)
        await self.handle_link(new_scrape_item)
        scrape_item.add_children()

    @singledispatchmethod
    def is_attachment(self, link: AbsoluteHttpURL) -> bool:
        if not link:
            return False
        parts = self.ATTACHMENT_URL_PARTS
        hosts = self.ATTACHMENT_HOSTS
        return any(p in link.parts for p in parts) or any(h in link.host for h in hosts)

    @is_attachment.register
    def _(self, link_str: str) -> bool:
        if not link_str:
            return False
        link = self.parse_url(link_str)
        return self.is_attachment(link)

    async def get_absolute_link(self, link: str | AbsoluteHttpURL) -> AbsoluteHttpURL | None:
        if isinstance(link, str):
            absolute_link = self.str_to_url(link)
        else:
            absolute_link = link
        if self.is_confirmation_link(absolute_link):
            absolute_link = await self.handle_confirmation_link(link)
        return absolute_link

    def str_to_url(self, link: str) -> AbsoluteHttpURL:
        link_str = link
        text_to_replace = [(".th.", "."), (".md.", "."), ("ifr", "watch")]
        for old, new in text_to_replace:
            link_str = link_str.replace(old, new)
        return self.parse_url(link_str)

    @error_handling_wrapper
    async def handle_link(self, scrape_item: ScrapeItem) -> None:
        if not scrape_item.url or scrape_item.url == self.PRIMARY_URL:
            return
        if not scrape_item.url.host:
            raise InvalidURLError("url has no host")
        if self.is_attachment(scrape_item.url):
            return await self.handle_internal_link(scrape_item)
        if self.PRIMARY_URL.host in scrape_item.url.host and self.stop_thread_recursion(scrape_item):
            origin = scrape_item.parents[0]
            return log(f"Skipping nested thread URL {scrape_item.url} found on {origin}", 10)
        scrape_item.set_type(None, self.manager)
        self.handle_external_links(scrape_item)

    @error_handling_wrapper
    async def handle_internal_link(self, scrape_item: ScrapeItem) -> None:
        """Handles internal links."""
        scrape_item.url = remove_trailing_slash(scrape_item.url)

        if scrape_item.url.name.isdigit():
            head = await self.client.get_head(self.DOMAIN, scrape_item.url)
            redirect = head.get("location")
            if not redirect:
                raise ScrapeError(422)
            scrape_item.url = self.parse_url(redirect)
            self.manager.task_group.create_task(self.run(scrape_item))
            return

        filename, ext = self.get_filename_and_ext(scrape_item.url.name, forum=True)
        scrape_item.add_to_parent_title("Attachments")
        scrape_item.part_of_album = True
        await self.handle_file(scrape_item.url, scrape_item, filename, ext)

    @error_handling_wrapper
    async def handle_confirmation_link(self, link: URL, *, origin: ScrapeItem | None = None) -> AbsoluteHttpURL | None:
        """Handles link confirmation."""
        async with self.request_limiter:
            soup: BeautifulSoup = await self.client.get_soup(self.DOMAIN, link)
        confirm_button = soup.select_one("a[class*=button--cta]")
        if not confirm_button:
            return
        link_str: str = css.get_attr(confirm_button, "href")
        link_str = link_str.split('" class="link link--internal', 1)[0]
        new_link = self.parse_url(link_str)
        return await self.get_absolute_link(new_link)

    def stop_thread_recursion(self, scrape_item: ScrapeItem) -> bool:
        max_thread_depth = self.manager.config_manager.settings_data.download_options.maximum_thread_depth
        if not max_thread_depth:
            return True
        if len(scrape_item.parent_threads) > max_thread_depth:
            return True
        return False

    def check_post_number(self, post_number: int, current_post_number: int) -> tuple[bool, bool]:
        """Checks if the program should scrape the current post.

        Returns (continue_scraping, scrape_post)"""
        scrape_single_forum_post = self.manager.config_manager.settings_data.download_options.scrape_single_forum_post
        scrape_post = continue_scraping = True
        if scrape_single_forum_post:
            if not post_number or post_number == current_post_number:
                continue_scraping = False
            else:
                scrape_post = False

        elif post_number and post_number > current_post_number:
            scrape_post = False

        return continue_scraping, scrape_post

    async def write_last_forum_post(self, thread_url: URL, last_post_url: URL | None) -> None:
        if not last_post_url or last_post_url == thread_url:
            return
        await self.manager.log_manager.write_last_post_log(last_post_url)

    def is_valid_post_link(self, link_obj: Tag) -> bool:
        is_image = link_obj.select_one("img")
        link_str: str = css.get_attr(link_obj, self.selectors.posts.links.element)
        return not (is_image or self.is_attachment(link_str))

    def is_confirmation_link(self, link: URL) -> bool:
        return any(keyword in link.path for keyword in ("link-confirmation",))

    def extract_embed_url(self, embed_str: str) -> str | None:
        embed_str = embed_str.replace(r"\/\/", "https://www.").replace("\\", "")
        if match := re.search(HTTP_URL_REGEX, embed_str):
            return match.group(0).replace("www.", "")
        return embed_str

    def pre_filter_link(self, link: str) -> str:
        return link

    def filter_link(self, link: URL | None) -> URL | None:
        return link

    """ ~~~~~~~~~~~~~~~~~~~~~~~~~~~~~~~~~~~~~~~~~~~~~~~~~~~~~~~~~~~~~~~~~~~~~~~~~~~~~~~~"""

    @error_handling_wrapper
    async def login_setup(self, login_url: URL) -> None:
        host_cookies: dict = self.client.client_manager.cookies.filter_cookies(self.PRIMARY_URL)
        session_cookie = host_cookies.get(self.session_cookie_name)
        session_cookie = session_cookie.value if session_cookie else None
        msg = f"No cookies found for {self.FOLDER_DOMAIN}"
        if not session_cookie and self.login_required:
            raise LoginError(message=msg)

        _, self.logged_in = await self.check_login_with_request(login_url)

        if self.logged_in:
            return
        if session_cookie:
            msg = f"Cookies for {self.FOLDER_DOMAIN} are not valid."
        if self.login_required:
            raise LoginError(message=msg)

        msg += " Scraping without an account"
        log(msg, 30)

    @error_handling_wrapper
    async def forum_login(self, login_url: URL, session_cookie: str, username: str, password: str) -> None:
        """Logs in to a forum."""

        attempt = 0
        retries = wait_time = 5
        manual_login = username and password
        missing_credentials = not (manual_login or session_cookie)
        if missing_credentials:
            msg = f"Login info wasn't provided for {self.FOLDER_DOMAIN}"
            raise LoginError(message=msg)

        if session_cookie:
            cookies = {"xf_user": session_cookie}
            self.update_cookies(cookies)

        text, logged_in = await self.check_login_with_request(login_url)
        if logged_in:
            self.logged_in = True
            return

        credentials = {"login": username, "password": password, "_xfRedirect": str(self.PRIMARY_URL)}

        def prepare_login_data(resp_text) -> dict:
            soup = BeautifulSoup(resp_text, "html.parser")
            inputs = soup.select("form input")
            data: dict = {elem["name"]: elem["value"] for elem in inputs if elem.get("name") and elem.get("value")}
            return data | credentials

        while attempt < retries:
            with contextlib.suppress(TimeoutError):
                attempt += 1
                await asyncio.sleep(wait_time)
                data = prepare_login_data(text)
                _ = await self.client._post_data(self.DOMAIN, login_url / "login", data=data, cache_disabled=True)
                await asyncio.sleep(wait_time)
                text, logged_in = await self.check_login_with_request(login_url)
                if logged_in:
                    self.logged_in = True
                    return

        msg = f"Failed to login on {self.FOLDER_DOMAIN} after {retries} attempts"
        raise LoginError(message=msg)

    async def check_login_with_request(self, login_url: URL) -> tuple[str, bool]:
        text = await self.client.get_text(self.DOMAIN, login_url, cache_disabled=True)
        return text, any(p in text for p in ('<span class="p-navgroup-user-linkText">', "You are already logged in."))

    """~~~~~~~~~~~~~~~~~~~~~~~~~~~~~~~~~~~~~~~~~~~~~~~~~~~~~~~~~~~~~~~~~~~~~~~~~~~~~~~~~~~~~~~~~~~~~~~~~~~~~~~~~~~~~~~~"""

    def get_thread_info(self, url: AbsoluteHttpURL) -> ThreadInfo:
        name_index = url.parts.index(self.thread_url_part) + 1
        name, id_ = get_thread_name_and_id(url, name_index)
        thread_url = get_thread_canonical_url(url, name_index)
        page, post = get_thread_page_and_post(url, name_index, self.PAGE_NAME, self.POST_NAME)
        return ThreadInfo(name, id_, page, post, thread_url, url)


def get_thread_name_and_id(url: URL, thread_name_index: int) -> tuple[str, int]:
    thread_name, thread_id_str = url.parts[thread_name_index].rsplit(".", 1)
    thread_id = int(thread_id_str)
    return thread_name, thread_id


def get_thread_canonical_url(url: AbsoluteHttpURL, thread_name_index: int) -> AbsoluteHttpURL:
    new_parts = url.parts[1 : thread_name_index + 1]
    new_path = "/".join(new_parts)
    thread_url = url.with_path(new_path).with_fragment(None).with_query(None)
    return thread_url


def get_thread_page_and_post(url: URL, thread_name_index: int, page_name: str, post_name: str) -> tuple[int, int]:
    post_or_page_index = thread_name_index + 1
    extra_parts = set(url.parts[post_or_page_index:])
    sections = {url.fragment} if url.fragment else set()
    sections.update(extra_parts)

    def find_number(search_value: str) -> int:
        for sec in sections:
            if search_value in sec:
                return int(sec.replace(search_value, "").strip())
        return 0

    post_number = find_number(post_name)
    page_number = find_number(page_name)
    return page_number, post_number<|MERGE_RESOLUTION|>--- conflicted
+++ resolved
@@ -5,9 +5,9 @@
 import asyncio
 import contextlib
 import re
-from dataclasses import dataclass
+from dataclasses import astuple, dataclass
 from functools import cached_property, singledispatchmethod
-from typing import TYPE_CHECKING, ClassVar, NamedTuple
+from typing import TYPE_CHECKING, ClassVar
 
 from bs4 import BeautifulSoup, Tag
 
@@ -16,7 +16,7 @@
 from cyberdrop_dl.exceptions import InvalidURLError, LoginError, ScrapeError
 from cyberdrop_dl.utils import css
 from cyberdrop_dl.utils.logger import log, log_debug
-from cyberdrop_dl.utils.utilities import error_handling_wrapper, remove_trailing_slash
+from cyberdrop_dl.utils.utilities import error_handling_wrapper, is_absolute_http_url, remove_trailing_slash
 
 if TYPE_CHECKING:
     from collections.abc import AsyncGenerator, Sequence
@@ -34,9 +34,14 @@
 CURRENT_PAGE_SELECTOR = "li.pageNav-page.pageNav-page--current a"
 
 
-class Selector(NamedTuple):
+@dataclass(frozen=True, slots=True)
+class Selector:
     element: str
     attribute: str = ""
+
+    @property
+    def astuple(self) -> tuple[str, str]:
+        return astuple(self)
 
 
 @dataclass(frozen=True, slots=True)
@@ -75,7 +80,7 @@
 
     @cached_property
     def date(self) -> int | None:
-        if date_str := css.select_one_get_attr_or_none(self.content, *self.selectors.date):
+        if date_str := css.select_one_get_attr_or_none(self.content, *self.selectors.date.astuple):
             return int(date_str)
 
     @cached_property
@@ -84,7 +89,7 @@
             number_str: str = css.get_attr(self.soup, self.selectors.number.element)
             return int(number_str)
 
-        number_str = css.select_one_get_attr(self.soup, *self.selectors.number)
+        number_str = css.select_one_get_attr(self.soup, *self.selectors.number.astuple)
         return int(number_str.split("/")[-1].split(self.post_name)[-1])
 
 
@@ -161,13 +166,9 @@
     @error_handling_wrapper
     async def redirect(self, scrape_item: ScrapeItem) -> None:
         async with self.request_limiter:
-<<<<<<< HEAD
-            _, url = await self.client.get_soup_and_return_url(self.DOMAIN, scrape_item.url)
-        scrape_item.url = url
-=======
-            response, _ = await self.client._get_response_and_soup(self.domain, scrape_item.url)
+            response, _ = await self.client._get_response_and_soup(self.DOMAIN, scrape_item.url)
+        assert is_absolute_http_url(response.url)
         scrape_item.url = response.url
->>>>>>> b7cae85a
         self.manager.task_group.create_task(self.run(scrape_item))
 
     @error_handling_wrapper
@@ -263,7 +264,7 @@
         """Generator of forum thread pages."""
 
         def get_next_page(soup: BeautifulSoup) -> str | None:
-            select, attr = self.selectors.next_page
+            select, attr = self.selectors.next_page.astuple
             next_page = css.select_one_get_attr_or_none(soup, selector=select, attribute=attr)
             if next_page:
                 return self.pre_filter_link(next_page)
