from __future__ import annotations

import asyncio
import re
from abc import ABC, abstractmethod
from collections.abc import Mapping
from dataclasses import dataclass, field
from datetime import datetime
from functools import partial, wraps
from pathlib import Path
from typing import TYPE_CHECKING, Any, ClassVar, NamedTuple, ParamSpec, TypeAlias, TypeVar, final

from aiolimiter import AsyncLimiter
from yarl import URL

from cyberdrop_dl import constants
from cyberdrop_dl.constants import NEW_ISSUE_URL
from cyberdrop_dl.data_structures.url_objects import AbsoluteHttpURL, MediaItem, ScrapeItem
from cyberdrop_dl.downloader.downloader import Downloader
from cyberdrop_dl.scraper import filters
from cyberdrop_dl.utils import css
from cyberdrop_dl.utils.database.tables.history_table import get_db_path
from cyberdrop_dl.utils.dates import TimeStamp, parse_date, to_timestamp
from cyberdrop_dl.utils.logger import log, log_debug
from cyberdrop_dl.utils.m3u8 import M3U8, M3U8Media, RenditionGroup
from cyberdrop_dl.utils.utilities import (
    error_handling_wrapper,
    get_download_path,
    get_filename_and_ext,
    is_absolute_http_url,
    parse_url,
    remove_file_id,
    sanitize_filename,
    sort_dict,
    truncate_str,
)

P = ParamSpec("P")
R = TypeVar("R")
T = TypeVar("T")


if TYPE_CHECKING:
    from collections.abc import AsyncGenerator, Awaitable, Callable, Coroutine, Generator

    from aiohttp_client_cache.response import AnyResponse
    from bs4 import BeautifulSoup, Tag

    from cyberdrop_dl.clients.scraper_client import ScraperClient
    from cyberdrop_dl.managers.manager import Manager


OneOrTuple: TypeAlias = T | tuple[T, ...]
SupportedPaths: TypeAlias = Mapping[str, OneOrTuple[str]]
SupportedDomains: TypeAlias = OneOrTuple[str]

UNKNOWN_URL_PATH_MSG = "Unknown URL path"
HASH_PREFIXES = "md5:", "sha1:", "sha256:", "xxh128:"
VALID_RESOLUTION_NAMES = "4K", "8K", "Unknown"


@dataclass(slots=True, frozen=True)
class PlaceHolderConfig:
    file_id: bool = True
    video_codec: bool = True
    audio_codec: bool = True
    resolution: bool = True
    hash: bool = True


class CrawlerInfo(NamedTuple):
    site: str
    primary_url: URL
    supported_domains: tuple[str, ...]
    supported_paths: SupportedPaths


def create_task_id(func: Callable[P, Coroutine[None, None, R]]) -> Callable[P, Coroutine[None, None, R | None]]:
    """Wrapper that handles `task_id` creation and removal for scrape items"""

    @wraps(func)
    async def wrapper(*args, **kwargs) -> R | None:
        self: Crawler = args[0]
        scrape_item: ScrapeItem = args[1]
        await self.manager.states.RUNNING.wait()
        task_id = self.scraping_progress.add_task(scrape_item.url)
        try:
            if not self.SKIP_PRE_CHECK:
                pre_check_scrape_item(scrape_item)
            return await func(scrape_item, **kwargs)
        except ValueError:
            log(f"Scrape Failed: {UNKNOWN_URL_PATH_MSG}: {scrape_item.url}", 40)
            self.manager.progress_manager.scrape_stats_progress.add_failure(UNKNOWN_URL_PATH_MSG)
            await self.manager.log_manager.write_scrape_error_log(scrape_item.url, UNKNOWN_URL_PATH_MSG)
        finally:
            self.scraping_progress.remove_task(task_id)

    return wrapper


class Crawler(ABC):
    SUPPORTED_DOMAINS: ClassVar[SupportedDomains] = ()
    SUPPORTED_PATHS: ClassVar[SupportedPaths] = {}
    DEFAULT_POST_TITLE_FORMAT: ClassVar[str] = "{date} - {number} - {title}"

    UPDATE_UNSUPPORTED: ClassVar[bool] = False
    SKIP_PRE_CHECK: ClassVar[bool] = False
    NEXT_PAGE_SELECTOR: ClassVar[str] = ""

    PRIMARY_URL: ClassVar[AbsoluteHttpURL]
    DOMAIN: ClassVar[str]
    FOLDER_DOMAIN: ClassVar[str] = ""

    @final
    def __init__(self, manager: Manager) -> None:
        self.manager = manager
        self.downloader: Downloader = field(init=False)
        self.scraping_progress = manager.progress_manager.scraping_progress
        self.client: ScraperClient = field(init=False)
        self.startup_lock = asyncio.Lock()
        self.request_limiter = AsyncLimiter(10, 1)
        self.ready: bool = False
        self.logged_in: bool = False
        self.scraped_items: list[str] = []
        self.waiting_items = 0
        self.log = log
        self.log_debug = log_debug
        self._semaphore = asyncio.Semaphore(20)
        self.__post_init__()

    def __post_init__(self) -> None: ...  # noqa: B027

    def __init_subclass__(cls, is_abc: bool = False, **kwargs) -> None:
        super().__init_subclass__(**kwargs)

        msg = (
            f"Subclass {cls.__name__} must not override __init__ method,",
            "use __post_init__ for additional setup",
            "use async_startup for setup that requires database access, making a request or setting cookies",
        )
        assert cls.__init__ is Crawler.__init__, msg
        if is_abc:
            return

        if cls.DOMAIN != "generic":
            REQUIRED_FIELDS = "PRIMARY_URL", "DOMAIN", "SUPPORTED_PATHS"
            for field_name in REQUIRED_FIELDS:
                assert getattr(cls, field_name, None), f"Subclass {cls.__name__} must override: {field_name}"

        cls.FOLDER_DOMAIN = cls.FOLDER_DOMAIN or cls.DOMAIN.capitalize()
        cls.NAME = cls.__name__.removesuffix("Crawler")
        cls.SCRAPE_MAPPER_KEYS = make_scrape_mapper_keys(cls)
        cls.SUPPORTED_PATHS = sort_dict(cls.SUPPORTED_PATHS)
        cls.INFO = CrawlerInfo(cls.FOLDER_DOMAIN, cls.PRIMARY_URL, cls.SCRAPE_MAPPER_KEYS, cls.SUPPORTED_PATHS)

        for path_name, paths in cls.SUPPORTED_PATHS.items():
            assert path_name, f"{cls.__name__}, Invalid path: {path_name}"
            assert isinstance(paths, str | tuple), f"{cls.__name__}, Invalid path {path_name}: {type(paths)}"
            if path_name != "Direct links":
                assert paths, f"{cls.__name__} has not paths for {path_name}"

            if isinstance(paths, str):
                paths = (paths,)
            for path in paths:
                assert "`" not in path, f"{cls.__name__}, Invalid path {path_name}: {path}"

    @abstractmethod
    async def fetch(self, scrape_item: ScrapeItem) -> None: ...

    @final
    @property
    def allow_no_extension(self) -> bool:
        return not self.manager.config_manager.settings_data.ignore_options.exclude_files_with_no_extension

    @final
    async def startup(self) -> None:
        """Starts the crawler."""
        async with self.startup_lock:
            if self.ready:
                return
            self.client = self.manager.client_manager.scraper_session
            self.downloader = Downloader(self.manager, self.DOMAIN)
            self.downloader.startup()
            await self.async_startup()
            self.ready = True

    async def async_startup(self) -> None: ...  # noqa: B027

    @final
    async def run(self, item: ScrapeItem) -> None:
        """Runs the crawler loop."""
        if not item.url.host:
            return

        await self.manager.states.RUNNING.wait()
        self.waiting_items += 1
        scrape_prefix = "Scraping"
        if self.DOMAIN == "generic":
            scrape_prefix += " (unsupported domain)"

        async with self._semaphore:
            self.waiting_items -= 1
            if item.url.path_qs not in self.scraped_items:
                log(f"{scrape_prefix}: {item.url}", 20)
                self.scraped_items.append(item.url.path_qs)
                await create_task_id(self.fetch)(self, item)
            else:
                log(f"Skipping {item.url} as it has already been scraped", 10)

    async def handle_file(
        self,
        url: URL,
        scrape_item: ScrapeItem,
        filename: str,
        ext: str,
        *,
        custom_filename: str | None = None,
        debrid_link: URL | None = None,
        m3u8_media: M3U8Media | None = None,
    ) -> None:
        """Finishes handling the file and hands it off to the downloader."""

        if custom_filename:
            original_filename, filename = filename, custom_filename
        elif self.DOMAIN in ["cyberdrop"]:
            original_filename, filename = remove_file_id(self.manager, filename, ext)
        else:
            original_filename = filename

        assert is_absolute_http_url(url)
        if isinstance(debrid_link, URL):
            assert is_absolute_http_url(debrid_link)
        download_folder = get_download_path(self.manager, scrape_item, self.FOLDER_DOMAIN)
        media_item = MediaItem(url, scrape_item, download_folder, filename, original_filename, debrid_link, ext=ext)
        await self.handle_media_item(media_item, m3u8_media)

    async def handle_media_item(self, media_item: MediaItem, m3u8_media: M3U8Media | None = None) -> None:
        await self.manager.states.RUNNING.wait()
        if media_item.datetime and not isinstance(media_item.datetime, int):
            msg = f"Invalid datetime from '{self.FOLDER_DOMAIN}' crawler . Got {media_item.datetime!r}, expected int. "
            msg += f"Please file a bug report at {NEW_ISSUE_URL}"
            log(msg, 30)

        check_complete = await self.manager.db_manager.history_table.check_complete(
            self.DOMAIN, media_item.url, media_item.referer
        )
        if check_complete:
            if media_item.album_id:
                await self.manager.db_manager.history_table.set_album_id(self.DOMAIN, media_item)
            log(f"Skipping {media_item.url} as it has already been downloaded", 10)
            self.manager.progress_manager.download_progress.add_previously_completed()
            return

        if await self.check_skip_by_config(media_item):
            self.manager.progress_manager.download_progress.add_skipped()
            return

        if not m3u8_media:
            self.manager.task_group.create_task(self.downloader.run(media_item))
            return

        self.manager.task_group.create_task(self.downloader.download_hls(media_item, m3u8_media))

    @final
    async def check_skip_by_config(self, media_item: MediaItem) -> bool:
        if (
            self.manager.config.download_options.skip_referer_seen_before
            and await self.manager.db_manager.temp_referer_table.check_referer(media_item.referer)
        ):
            log(f"Download skip {media_item.url} as referer has been seen before", 10)
            return True

        assert media_item.url.host
        media_host = media_item.url.host

        if (hosts := self.manager.config.ignore_options.skip_hosts) and any(host in media_host for host in hosts):
            log(f"Download skip {media_item.url} due to skip_hosts config", 10)
            return True

        if (hosts := self.manager.config.ignore_options.only_hosts) and not any(host in media_host for host in hosts):
            log(f"Download skip {media_item.url} due to only_hosts config", 10)
            return True

        if (regex := self.manager.config.ignore_options.filename_regex_filter) and re.search(
            regex, media_item.filename
        ):
            log(f"Download skip {media_item.url} due to filename regex filter config", 10)
            return True

        return False

    async def check_complete_from_referer(self, scrape_item: ScrapeItem | URL) -> bool:
        """Checks if the scrape item has already been scraped."""
        url = scrape_item if isinstance(scrape_item, URL) else scrape_item.url
        downloaded = await self.manager.db_manager.history_table.check_complete_by_referer(self.DOMAIN, url)
        if downloaded:
            log(f"Skipping {url} as it has already been downloaded", 10)
            self.manager.progress_manager.download_progress.add_previously_completed()
            return True
        return False

    async def get_album_results(self, album_id: str) -> dict[str, int]:
        """Checks whether an album has completed given its domain and album id."""
        return await self.manager.db_manager.history_table.check_album(self.DOMAIN, album_id)

    def handle_external_links(self, scrape_item: ScrapeItem, reset: bool = False) -> None:
        """Maps external links to the scraper class."""
        if reset:
            scrape_item.reset()
        self.manager.task_group.create_task(self.manager.scrape_mapper.filter_and_send_to_crawler(scrape_item))

    # ~~~~~~~~~~~~~~~~~~~~~~~~~~~~~~~~~~~~~~~~~~~~~~~~~~~~~~~~~~~~~~~~~~~~~~~~~~~~~~~~~~~~~~~~~~~~~~~

    def get_filename_and_ext(self, filename: str, *args, assume_ext: str | None = None, **kwargs):
        """Wrapper around `utils.get_filename_and_ext`.

        If `ignore_options.exclude_files_with_no_extension` is `True`, `assume_ext` is not None and the file has no extension,
        The value of `assume_ext` will be used as `ext`

        In any other case, it will just call `utils.get_filename_and_ext`
        """
        filename_as_path = Path(filename)
        if assume_ext and self.allow_no_extension and not filename_as_path.suffix:
            filename_as_path = filename_as_path.with_suffix(assume_ext)
            new_filename, ext = get_filename_and_ext(str(filename_as_path), *args, *kwargs)
            return Path(new_filename).stem, ext
        return get_filename_and_ext(filename, *args, *kwargs)

    def check_album_results(self, url: URL, album_results: dict[str, Any]) -> bool:
        """Checks whether an album has completed given its domain and album id."""
        if not album_results:
            return False
        url_path = get_db_path(url, self.DOMAIN)
        if url_path in album_results and album_results[url_path] != 0:
            log(f"Skipping {url} as it has already been downloaded")
            self.manager.progress_manager.download_progress.add_previously_completed()
            return True
        return False

    def create_title(self, title: str, album_id: str | None = None, thread_id: int | None = None) -> str:
        """Creates the title for the scrape item."""
        if not title:
            title = "Untitled"

        title = title.strip()
        if album_id and self.manager.config.download_options.include_album_id_in_folder_name:
            title = f"{title} {album_id}"

        if thread_id and self.manager.config.download_options.include_thread_id_in_folder_name:
            title = f"{title} {thread_id}"

        if not self.manager.config.download_options.remove_domains_from_folder_names:
            title = f"{title} ({self.FOLDER_DOMAIN})"

        # Remove double spaces
        while True:
            title = title.replace("  ", " ")
            if "  " not in title:
                break
        return title

    def create_separate_post_title(
        self,
        title: str | None = None,
        id: str | None = None,
        date: datetime | int | None = None,
        /,
    ) -> str:
        if not self.manager.config.download_options.separate_posts:
            return ""
        title_format = self.manager.config.download_options.separate_posts_format
        if title_format.strip().casefold() == "{default}":
            title_format = self.DEFAULT_POST_TITLE_FORMAT
        if isinstance(date, int):
            date = datetime.fromtimestamp(date)
        if isinstance(date, datetime):
            date_str = date.isoformat()
        else:
            date_str: str | None = date

        def default_if_none(value: str | None, default: str) -> str:
            return default if value is None else value

        id = default_if_none(id, "Unknown")
        title = default_if_none(title, "Untitled")
        date_str = default_if_none(date_str, "NO_DATE")
        return title_format.format(id=id, date=date_str, title=title)

    def parse_url(self, link_str: str, relative_to: URL | None = None, *, trim: bool = True) -> AbsoluteHttpURL:
        """Wrapper arround `utils.parse_url` to use `self.PRIMARY_URL` as base"""
        base = relative_to or self.PRIMARY_URL
        assert is_absolute_http_url(base)
        return parse_url(link_str, base, trim=trim)

    def update_cookies(self, cookies: dict, url: URL | None = None) -> None:
        """Update cookies for the provided URL

        If `url` is `None`, defaults to `self.PRIMARY_URL`
        """
        response_url = url or self.PRIMARY_URL
        self.client.client_manager.cookies.update_cookies(cookies, response_url)

    def iter_tags(
        self,
        soup: Tag,
        selector: str,
        /,
        attribute: str = "href",
        *,
        results: dict[str, int] | None = None,
    ) -> Generator[tuple[AbsoluteHttpURL | None, AbsoluteHttpURL]]:
        """Generates tuples with an URL from the `src` value of the first image tag (AKA the thumbnail) and an URL from the value of `attribute`

        :param results: must be the output of `self.get_album_results`.
        If provided, it will be used as a filter, to only yield items that has not been downloaded before"""
        album_results = results or {}

        def is_embedded_image(link: str) -> bool:
            """Checks if the link is an embedded image URL."""
            return link.startswith("data:image") or link.startswith("blob:")

        for tag in css.iselect(soup, selector):
            link_str: str | None = css.get_attr_or_none(tag, attribute)
            if not link_str:
                continue
            link = self.parse_url(link_str)
            if self.check_album_results(link, album_results):
                continue
            if t_tag := tag.select_one("img"):
                thumb_str: str | None = css.get_attr_or_none(t_tag, "src")
            else:
                thumb_str = None
            thumb = self.parse_url(thumb_str) if thumb_str and not is_embedded_image(thumb_str) else None
            yield thumb, link

    def iter_children(
        self,
        scrape_item: ScrapeItem,
        soup: BeautifulSoup,
        selector: str,
        /,
        attribute: str = "href",
        *,
        results: dict[str, int] | None = None,
        **kwargs: Any,
    ) -> Generator[tuple[AbsoluteHttpURL | None, ScrapeItem]]:
        """Generates tuples with an URL from the `src` value of the first image tag (AKA the thumbnail) and a new scrape item from the value of `attribute`

        :param results: must be the output of `self.get_album_results`.
        If provided, it will be used as a filter, to only yield items that has not been downloaded before
        :param **kwargs: Will be forwarded to `scrape.item.create_child`"""
        for thumb, link in self.iter_tags(soup, selector, attribute, results=results):
            new_scrape_item = scrape_item.create_child(link, **kwargs)
            yield thumb, new_scrape_item
            scrape_item.add_children()

    async def web_pager(
        self, url: URL, next_page_selector: str | None = None, *, cffi: bool = False, **kwargs: Any
    ) -> AsyncGenerator[BeautifulSoup]:
        """Generator of website pages.

        :param next_page_selector: If `None`, `self.next_page_selector` will be used
        :param cffi: If `True`, uses `curl_cffi` to get the soup for each page. Otherwise, `aiohttp` will be used
        :param **kwargs: Will be forwarded to `self.parse_url` to parse each new page"""

        async for soup in self._web_pager(url, next_page_selector, cffi=cffi, **kwargs):
            yield soup

    async def _web_pager(
        self,
        url: URL,
        selector: Callable[[BeautifulSoup], str | None] | str | None = None,
        *,
        cffi: bool = False,
        **kwargs: Any,
    ) -> AsyncGenerator[BeautifulSoup]:
        """Generator of website pages.

        :param next_page_selector: If `None`, `self.next_page_selector` will be used
        :param cffi: If `True`, uses `curl_cffi` to get the soup for each page. Otherwise, `aiohttp` will be used
        :param **kwargs: Will be forwarded to `self.parse_url` to parse each new page"""

        page_url = url
        if callable(selector):
            get_next_page = selector
        else:
            selector = selector or self.NEXT_PAGE_SELECTOR
            assert selector, f"No selector was provided and {self.DOMAIN} does define a next_page_selector"
            func = css.select_one_get_attr_or_none
            get_next_page = partial(func, selector=selector, attribute="href")

        get_soup = self.client.get_soup_cffi if cffi else self.client.get_soup
        while True:
            async with self.request_limiter:
                soup = await get_soup(self.DOMAIN, page_url)
            yield soup
            page_url_str = get_next_page(soup)
            if not page_url_str:
                break
            page_url = self.parse_url(page_url_str, **kwargs)

    @error_handling_wrapper
    async def direct_file(self, scrape_item: ScrapeItem, url: URL | None = None, assume_ext: str | None = None) -> None:
        """Download a direct link file. Filename will be extrcation for the url"""
        link = url or scrape_item.url
        filename, ext = self.get_filename_and_ext(link.name, assume_ext=assume_ext)
        await self.handle_file(link, scrape_item, filename, ext)

    def parse_date(self, date_or_datetime: str, format: str | None = None, /) -> TimeStamp | None:
        if parsed_date := self._parse_date(date_or_datetime, format):
            return to_timestamp(parsed_date)

    def _parse_date(self, date_or_datetime: str, format: str | None = None, /) -> datetime | None:
        msg = f"Date parsing for {self.DOMAIN} seems to be broken. Please report this as a bug at {NEW_ISSUE_URL}"
        if not date_or_datetime:
            log(f"{msg}: Unable to extract date from soup", 30)
            return None
        try:
            if format:
                parsed_date = datetime.strptime(date_or_datetime, format)
            else:
                parsed_date = parse_date(date_or_datetime)
        except (ValueError, TypeError) as e:
            msg = f"{msg}: {e}"

        else:
            return parsed_date

        log(msg, 30)

    @staticmethod
    def register_cache_filter(
        url: URL, filter_fn: Callable[[AnyResponse], bool] | Callable[[AnyResponse], Awaitable[bool]]
    ) -> None:
        filters.cache_filter_functions[url.host] = filter_fn

<<<<<<< HEAD
    def create_custom_filename(
        self,
        name: str,
        ext: str,
        /,
        *,
        file_id: str | None = None,
        video_codec: str | None = None,
        audio_codec: str | None = None,
        resolution: str | int | None = None,
        hash_string: str | None = None,
        only_truncate_stem: bool = True,
    ) -> str:
        calling_args = {name: value for name, value in locals().items() if value is not None and name not in ("self",)}
        include = PlaceHolderConfig()
        clean_name = sanitize_filename(Path(name).as_posix().replace("/", "-"))  # remove OS separators (if any)
        stem = Path(clean_name).stem.removesuffix(".")  # remove extensions (if any)
        truncate_len = constants.MAX_NAME_LENGTHS["FILE"] - len(ext)
        extra_info: list[str] = []

        if include.file_id and file_id:
            extra_info.append(file_id)
        if include.video_codec and video_codec:
            extra_info.append(video_codec)
        if include.audio_codec and audio_codec:
            extra_info.append(audio_codec)

        if include.resolution and resolution:
            if isinstance(resolution, str):
                if not resolution.removesuffix("p").isdigit():
                    assert resolution in VALID_RESOLUTION_NAMES, f"Invalid: {resolution = }"
                extra_info.append(resolution)
            else:
                extra_info.append(f"{resolution}p")

        if include.hash and hash_string:
            assert any(hash_string.startswith(x) for x in HASH_PREFIXES), f"Invalid: {hash_string = }"
            extra_info.append(hash_string)

        if extra_info:
            extra_info_str = "".join(f"[{info}]" for info in extra_info)
            clean_extra_info_str = sanitize_filename(extra_info_str)
            if clean_extra_info_str != extra_info_str:
                msg = (
                    f"Custom filename creation for {self.FOLDER_DOMAIN} seems to be broken. "
                    f"Important information was removed while creating a filename. "
                    f"Please report this as a bug at {NEW_ISSUE_URL}:\n{calling_args}"
                )
                log(msg, 30)

            if only_truncate_stem and (new_truncate_len := truncate_len - len(clean_extra_info_str) - 1) > 0:
                truncated_stem = f"{truncate_str(stem, new_truncate_len)} {clean_extra_info_str}"
            else:
                truncated_stem = truncate_str(f"{stem} {clean_extra_info_str}", truncate_len)

        else:
            truncated_stem = truncate_str(stem, truncate_len)

        return f"{truncated_stem}{ext}"
=======
    async def get_m3u8_playlist(self, m3u8_playlist_url: AbsoluteHttpURL, /) -> tuple[M3U8Media, RenditionGroup]:
        m3u8_playlist = await self._get_m3u8(m3u8_playlist_url)
        assert m3u8_playlist.is_variant
        rendition_group = m3u8_playlist.as_variant().get_best_group(exclude="vp09")
        video = await self._get_m3u8(rendition_group.urls.video)
        audio = await self._get_m3u8(rendition_group.urls.audio) if rendition_group.urls.audio else None
        subtitle = await self._get_m3u8(rendition_group.urls.subtitle) if rendition_group.urls.subtitle else None
        return M3U8Media(video, audio, subtitle), rendition_group

    async def _get_m3u8(self, url: AbsoluteHttpURL, headers: dict[str, str] | None = None) -> M3U8:
        headers = headers or {}
        async with self.request_limiter:
            content = await self.client.get_text(self.DOMAIN, url, headers)
        return M3U8(content, url.parent)
>>>>>>> 82a8375f


def make_scrape_mapper_keys(cls: type[Crawler] | Crawler) -> tuple[str, ...]:
    if cls.SUPPORTED_DOMAINS:
        hosts: SupportedDomains = cls.SUPPORTED_DOMAINS

    else:
        hosts = cls.DOMAIN or cls.PRIMARY_URL.host
    if isinstance(hosts, str):
        hosts = (hosts,)
    return tuple(sorted(host.removeprefix("www.") for host in hosts))


def pre_check_scrape_item(scrape_item: ScrapeItem) -> None:
    if scrape_item.url.path == "/":
        raise ValueError
<|MERGE_RESOLUTION|>--- conflicted
+++ resolved
@@ -1,628 +1,626 @@
-from __future__ import annotations
-
-import asyncio
-import re
-from abc import ABC, abstractmethod
-from collections.abc import Mapping
-from dataclasses import dataclass, field
-from datetime import datetime
-from functools import partial, wraps
-from pathlib import Path
-from typing import TYPE_CHECKING, Any, ClassVar, NamedTuple, ParamSpec, TypeAlias, TypeVar, final
-
-from aiolimiter import AsyncLimiter
-from yarl import URL
-
-from cyberdrop_dl import constants
-from cyberdrop_dl.constants import NEW_ISSUE_URL
-from cyberdrop_dl.data_structures.url_objects import AbsoluteHttpURL, MediaItem, ScrapeItem
-from cyberdrop_dl.downloader.downloader import Downloader
-from cyberdrop_dl.scraper import filters
-from cyberdrop_dl.utils import css
-from cyberdrop_dl.utils.database.tables.history_table import get_db_path
-from cyberdrop_dl.utils.dates import TimeStamp, parse_date, to_timestamp
-from cyberdrop_dl.utils.logger import log, log_debug
-from cyberdrop_dl.utils.m3u8 import M3U8, M3U8Media, RenditionGroup
-from cyberdrop_dl.utils.utilities import (
-    error_handling_wrapper,
-    get_download_path,
-    get_filename_and_ext,
-    is_absolute_http_url,
-    parse_url,
-    remove_file_id,
-    sanitize_filename,
-    sort_dict,
-    truncate_str,
-)
-
-P = ParamSpec("P")
-R = TypeVar("R")
-T = TypeVar("T")
-
-
-if TYPE_CHECKING:
-    from collections.abc import AsyncGenerator, Awaitable, Callable, Coroutine, Generator
-
-    from aiohttp_client_cache.response import AnyResponse
-    from bs4 import BeautifulSoup, Tag
-
-    from cyberdrop_dl.clients.scraper_client import ScraperClient
-    from cyberdrop_dl.managers.manager import Manager
-
-
-OneOrTuple: TypeAlias = T | tuple[T, ...]
-SupportedPaths: TypeAlias = Mapping[str, OneOrTuple[str]]
-SupportedDomains: TypeAlias = OneOrTuple[str]
-
-UNKNOWN_URL_PATH_MSG = "Unknown URL path"
-HASH_PREFIXES = "md5:", "sha1:", "sha256:", "xxh128:"
-VALID_RESOLUTION_NAMES = "4K", "8K", "Unknown"
-
-
-@dataclass(slots=True, frozen=True)
-class PlaceHolderConfig:
-    file_id: bool = True
-    video_codec: bool = True
-    audio_codec: bool = True
-    resolution: bool = True
-    hash: bool = True
-
-
-class CrawlerInfo(NamedTuple):
-    site: str
-    primary_url: URL
-    supported_domains: tuple[str, ...]
-    supported_paths: SupportedPaths
-
-
-def create_task_id(func: Callable[P, Coroutine[None, None, R]]) -> Callable[P, Coroutine[None, None, R | None]]:
-    """Wrapper that handles `task_id` creation and removal for scrape items"""
-
-    @wraps(func)
-    async def wrapper(*args, **kwargs) -> R | None:
-        self: Crawler = args[0]
-        scrape_item: ScrapeItem = args[1]
-        await self.manager.states.RUNNING.wait()
-        task_id = self.scraping_progress.add_task(scrape_item.url)
-        try:
-            if not self.SKIP_PRE_CHECK:
-                pre_check_scrape_item(scrape_item)
-            return await func(scrape_item, **kwargs)
-        except ValueError:
-            log(f"Scrape Failed: {UNKNOWN_URL_PATH_MSG}: {scrape_item.url}", 40)
-            self.manager.progress_manager.scrape_stats_progress.add_failure(UNKNOWN_URL_PATH_MSG)
-            await self.manager.log_manager.write_scrape_error_log(scrape_item.url, UNKNOWN_URL_PATH_MSG)
-        finally:
-            self.scraping_progress.remove_task(task_id)
-
-    return wrapper
-
-
-class Crawler(ABC):
-    SUPPORTED_DOMAINS: ClassVar[SupportedDomains] = ()
-    SUPPORTED_PATHS: ClassVar[SupportedPaths] = {}
-    DEFAULT_POST_TITLE_FORMAT: ClassVar[str] = "{date} - {number} - {title}"
-
-    UPDATE_UNSUPPORTED: ClassVar[bool] = False
-    SKIP_PRE_CHECK: ClassVar[bool] = False
-    NEXT_PAGE_SELECTOR: ClassVar[str] = ""
-
-    PRIMARY_URL: ClassVar[AbsoluteHttpURL]
-    DOMAIN: ClassVar[str]
-    FOLDER_DOMAIN: ClassVar[str] = ""
-
-    @final
-    def __init__(self, manager: Manager) -> None:
-        self.manager = manager
-        self.downloader: Downloader = field(init=False)
-        self.scraping_progress = manager.progress_manager.scraping_progress
-        self.client: ScraperClient = field(init=False)
-        self.startup_lock = asyncio.Lock()
-        self.request_limiter = AsyncLimiter(10, 1)
-        self.ready: bool = False
-        self.logged_in: bool = False
-        self.scraped_items: list[str] = []
-        self.waiting_items = 0
-        self.log = log
-        self.log_debug = log_debug
-        self._semaphore = asyncio.Semaphore(20)
-        self.__post_init__()
-
-    def __post_init__(self) -> None: ...  # noqa: B027
-
-    def __init_subclass__(cls, is_abc: bool = False, **kwargs) -> None:
-        super().__init_subclass__(**kwargs)
-
-        msg = (
-            f"Subclass {cls.__name__} must not override __init__ method,",
-            "use __post_init__ for additional setup",
-            "use async_startup for setup that requires database access, making a request or setting cookies",
-        )
-        assert cls.__init__ is Crawler.__init__, msg
-        if is_abc:
-            return
-
-        if cls.DOMAIN != "generic":
-            REQUIRED_FIELDS = "PRIMARY_URL", "DOMAIN", "SUPPORTED_PATHS"
-            for field_name in REQUIRED_FIELDS:
-                assert getattr(cls, field_name, None), f"Subclass {cls.__name__} must override: {field_name}"
-
-        cls.FOLDER_DOMAIN = cls.FOLDER_DOMAIN or cls.DOMAIN.capitalize()
-        cls.NAME = cls.__name__.removesuffix("Crawler")
-        cls.SCRAPE_MAPPER_KEYS = make_scrape_mapper_keys(cls)
-        cls.SUPPORTED_PATHS = sort_dict(cls.SUPPORTED_PATHS)
-        cls.INFO = CrawlerInfo(cls.FOLDER_DOMAIN, cls.PRIMARY_URL, cls.SCRAPE_MAPPER_KEYS, cls.SUPPORTED_PATHS)
-
-        for path_name, paths in cls.SUPPORTED_PATHS.items():
-            assert path_name, f"{cls.__name__}, Invalid path: {path_name}"
-            assert isinstance(paths, str | tuple), f"{cls.__name__}, Invalid path {path_name}: {type(paths)}"
-            if path_name != "Direct links":
-                assert paths, f"{cls.__name__} has not paths for {path_name}"
-
-            if isinstance(paths, str):
-                paths = (paths,)
-            for path in paths:
-                assert "`" not in path, f"{cls.__name__}, Invalid path {path_name}: {path}"
-
-    @abstractmethod
-    async def fetch(self, scrape_item: ScrapeItem) -> None: ...
-
-    @final
-    @property
-    def allow_no_extension(self) -> bool:
-        return not self.manager.config_manager.settings_data.ignore_options.exclude_files_with_no_extension
-
-    @final
-    async def startup(self) -> None:
-        """Starts the crawler."""
-        async with self.startup_lock:
-            if self.ready:
-                return
-            self.client = self.manager.client_manager.scraper_session
-            self.downloader = Downloader(self.manager, self.DOMAIN)
-            self.downloader.startup()
-            await self.async_startup()
-            self.ready = True
-
-    async def async_startup(self) -> None: ...  # noqa: B027
-
-    @final
-    async def run(self, item: ScrapeItem) -> None:
-        """Runs the crawler loop."""
-        if not item.url.host:
-            return
-
-        await self.manager.states.RUNNING.wait()
-        self.waiting_items += 1
-        scrape_prefix = "Scraping"
-        if self.DOMAIN == "generic":
-            scrape_prefix += " (unsupported domain)"
-
-        async with self._semaphore:
-            self.waiting_items -= 1
-            if item.url.path_qs not in self.scraped_items:
-                log(f"{scrape_prefix}: {item.url}", 20)
-                self.scraped_items.append(item.url.path_qs)
-                await create_task_id(self.fetch)(self, item)
-            else:
-                log(f"Skipping {item.url} as it has already been scraped", 10)
-
-    async def handle_file(
-        self,
-        url: URL,
-        scrape_item: ScrapeItem,
-        filename: str,
-        ext: str,
-        *,
-        custom_filename: str | None = None,
-        debrid_link: URL | None = None,
-        m3u8_media: M3U8Media | None = None,
-    ) -> None:
-        """Finishes handling the file and hands it off to the downloader."""
-
-        if custom_filename:
-            original_filename, filename = filename, custom_filename
-        elif self.DOMAIN in ["cyberdrop"]:
-            original_filename, filename = remove_file_id(self.manager, filename, ext)
-        else:
-            original_filename = filename
-
-        assert is_absolute_http_url(url)
-        if isinstance(debrid_link, URL):
-            assert is_absolute_http_url(debrid_link)
-        download_folder = get_download_path(self.manager, scrape_item, self.FOLDER_DOMAIN)
-        media_item = MediaItem(url, scrape_item, download_folder, filename, original_filename, debrid_link, ext=ext)
-        await self.handle_media_item(media_item, m3u8_media)
-
-    async def handle_media_item(self, media_item: MediaItem, m3u8_media: M3U8Media | None = None) -> None:
-        await self.manager.states.RUNNING.wait()
-        if media_item.datetime and not isinstance(media_item.datetime, int):
-            msg = f"Invalid datetime from '{self.FOLDER_DOMAIN}' crawler . Got {media_item.datetime!r}, expected int. "
-            msg += f"Please file a bug report at {NEW_ISSUE_URL}"
-            log(msg, 30)
-
-        check_complete = await self.manager.db_manager.history_table.check_complete(
-            self.DOMAIN, media_item.url, media_item.referer
-        )
-        if check_complete:
-            if media_item.album_id:
-                await self.manager.db_manager.history_table.set_album_id(self.DOMAIN, media_item)
-            log(f"Skipping {media_item.url} as it has already been downloaded", 10)
-            self.manager.progress_manager.download_progress.add_previously_completed()
-            return
-
-        if await self.check_skip_by_config(media_item):
-            self.manager.progress_manager.download_progress.add_skipped()
-            return
-
-        if not m3u8_media:
-            self.manager.task_group.create_task(self.downloader.run(media_item))
-            return
-
-        self.manager.task_group.create_task(self.downloader.download_hls(media_item, m3u8_media))
-
-    @final
-    async def check_skip_by_config(self, media_item: MediaItem) -> bool:
-        if (
-            self.manager.config.download_options.skip_referer_seen_before
-            and await self.manager.db_manager.temp_referer_table.check_referer(media_item.referer)
-        ):
-            log(f"Download skip {media_item.url} as referer has been seen before", 10)
-            return True
-
-        assert media_item.url.host
-        media_host = media_item.url.host
-
-        if (hosts := self.manager.config.ignore_options.skip_hosts) and any(host in media_host for host in hosts):
-            log(f"Download skip {media_item.url} due to skip_hosts config", 10)
-            return True
-
-        if (hosts := self.manager.config.ignore_options.only_hosts) and not any(host in media_host for host in hosts):
-            log(f"Download skip {media_item.url} due to only_hosts config", 10)
-            return True
-
-        if (regex := self.manager.config.ignore_options.filename_regex_filter) and re.search(
-            regex, media_item.filename
-        ):
-            log(f"Download skip {media_item.url} due to filename regex filter config", 10)
-            return True
-
-        return False
-
-    async def check_complete_from_referer(self, scrape_item: ScrapeItem | URL) -> bool:
-        """Checks if the scrape item has already been scraped."""
-        url = scrape_item if isinstance(scrape_item, URL) else scrape_item.url
-        downloaded = await self.manager.db_manager.history_table.check_complete_by_referer(self.DOMAIN, url)
-        if downloaded:
-            log(f"Skipping {url} as it has already been downloaded", 10)
-            self.manager.progress_manager.download_progress.add_previously_completed()
-            return True
-        return False
-
-    async def get_album_results(self, album_id: str) -> dict[str, int]:
-        """Checks whether an album has completed given its domain and album id."""
-        return await self.manager.db_manager.history_table.check_album(self.DOMAIN, album_id)
-
-    def handle_external_links(self, scrape_item: ScrapeItem, reset: bool = False) -> None:
-        """Maps external links to the scraper class."""
-        if reset:
-            scrape_item.reset()
-        self.manager.task_group.create_task(self.manager.scrape_mapper.filter_and_send_to_crawler(scrape_item))
-
-    # ~~~~~~~~~~~~~~~~~~~~~~~~~~~~~~~~~~~~~~~~~~~~~~~~~~~~~~~~~~~~~~~~~~~~~~~~~~~~~~~~~~~~~~~~~~~~~~~
-
-    def get_filename_and_ext(self, filename: str, *args, assume_ext: str | None = None, **kwargs):
-        """Wrapper around `utils.get_filename_and_ext`.
-
-        If `ignore_options.exclude_files_with_no_extension` is `True`, `assume_ext` is not None and the file has no extension,
-        The value of `assume_ext` will be used as `ext`
-
-        In any other case, it will just call `utils.get_filename_and_ext`
-        """
-        filename_as_path = Path(filename)
-        if assume_ext and self.allow_no_extension and not filename_as_path.suffix:
-            filename_as_path = filename_as_path.with_suffix(assume_ext)
-            new_filename, ext = get_filename_and_ext(str(filename_as_path), *args, *kwargs)
-            return Path(new_filename).stem, ext
-        return get_filename_and_ext(filename, *args, *kwargs)
-
-    def check_album_results(self, url: URL, album_results: dict[str, Any]) -> bool:
-        """Checks whether an album has completed given its domain and album id."""
-        if not album_results:
-            return False
-        url_path = get_db_path(url, self.DOMAIN)
-        if url_path in album_results and album_results[url_path] != 0:
-            log(f"Skipping {url} as it has already been downloaded")
-            self.manager.progress_manager.download_progress.add_previously_completed()
-            return True
-        return False
-
-    def create_title(self, title: str, album_id: str | None = None, thread_id: int | None = None) -> str:
-        """Creates the title for the scrape item."""
-        if not title:
-            title = "Untitled"
-
-        title = title.strip()
-        if album_id and self.manager.config.download_options.include_album_id_in_folder_name:
-            title = f"{title} {album_id}"
-
-        if thread_id and self.manager.config.download_options.include_thread_id_in_folder_name:
-            title = f"{title} {thread_id}"
-
-        if not self.manager.config.download_options.remove_domains_from_folder_names:
-            title = f"{title} ({self.FOLDER_DOMAIN})"
-
-        # Remove double spaces
-        while True:
-            title = title.replace("  ", " ")
-            if "  " not in title:
-                break
-        return title
-
-    def create_separate_post_title(
-        self,
-        title: str | None = None,
-        id: str | None = None,
-        date: datetime | int | None = None,
-        /,
-    ) -> str:
-        if not self.manager.config.download_options.separate_posts:
-            return ""
-        title_format = self.manager.config.download_options.separate_posts_format
-        if title_format.strip().casefold() == "{default}":
-            title_format = self.DEFAULT_POST_TITLE_FORMAT
-        if isinstance(date, int):
-            date = datetime.fromtimestamp(date)
-        if isinstance(date, datetime):
-            date_str = date.isoformat()
-        else:
-            date_str: str | None = date
-
-        def default_if_none(value: str | None, default: str) -> str:
-            return default if value is None else value
-
-        id = default_if_none(id, "Unknown")
-        title = default_if_none(title, "Untitled")
-        date_str = default_if_none(date_str, "NO_DATE")
-        return title_format.format(id=id, date=date_str, title=title)
-
-    def parse_url(self, link_str: str, relative_to: URL | None = None, *, trim: bool = True) -> AbsoluteHttpURL:
-        """Wrapper arround `utils.parse_url` to use `self.PRIMARY_URL` as base"""
-        base = relative_to or self.PRIMARY_URL
-        assert is_absolute_http_url(base)
-        return parse_url(link_str, base, trim=trim)
-
-    def update_cookies(self, cookies: dict, url: URL | None = None) -> None:
-        """Update cookies for the provided URL
-
-        If `url` is `None`, defaults to `self.PRIMARY_URL`
-        """
-        response_url = url or self.PRIMARY_URL
-        self.client.client_manager.cookies.update_cookies(cookies, response_url)
-
-    def iter_tags(
-        self,
-        soup: Tag,
-        selector: str,
-        /,
-        attribute: str = "href",
-        *,
-        results: dict[str, int] | None = None,
-    ) -> Generator[tuple[AbsoluteHttpURL | None, AbsoluteHttpURL]]:
-        """Generates tuples with an URL from the `src` value of the first image tag (AKA the thumbnail) and an URL from the value of `attribute`
-
-        :param results: must be the output of `self.get_album_results`.
-        If provided, it will be used as a filter, to only yield items that has not been downloaded before"""
-        album_results = results or {}
-
-        def is_embedded_image(link: str) -> bool:
-            """Checks if the link is an embedded image URL."""
-            return link.startswith("data:image") or link.startswith("blob:")
-
-        for tag in css.iselect(soup, selector):
-            link_str: str | None = css.get_attr_or_none(tag, attribute)
-            if not link_str:
-                continue
-            link = self.parse_url(link_str)
-            if self.check_album_results(link, album_results):
-                continue
-            if t_tag := tag.select_one("img"):
-                thumb_str: str | None = css.get_attr_or_none(t_tag, "src")
-            else:
-                thumb_str = None
-            thumb = self.parse_url(thumb_str) if thumb_str and not is_embedded_image(thumb_str) else None
-            yield thumb, link
-
-    def iter_children(
-        self,
-        scrape_item: ScrapeItem,
-        soup: BeautifulSoup,
-        selector: str,
-        /,
-        attribute: str = "href",
-        *,
-        results: dict[str, int] | None = None,
-        **kwargs: Any,
-    ) -> Generator[tuple[AbsoluteHttpURL | None, ScrapeItem]]:
-        """Generates tuples with an URL from the `src` value of the first image tag (AKA the thumbnail) and a new scrape item from the value of `attribute`
-
-        :param results: must be the output of `self.get_album_results`.
-        If provided, it will be used as a filter, to only yield items that has not been downloaded before
-        :param **kwargs: Will be forwarded to `scrape.item.create_child`"""
-        for thumb, link in self.iter_tags(soup, selector, attribute, results=results):
-            new_scrape_item = scrape_item.create_child(link, **kwargs)
-            yield thumb, new_scrape_item
-            scrape_item.add_children()
-
-    async def web_pager(
-        self, url: URL, next_page_selector: str | None = None, *, cffi: bool = False, **kwargs: Any
-    ) -> AsyncGenerator[BeautifulSoup]:
-        """Generator of website pages.
-
-        :param next_page_selector: If `None`, `self.next_page_selector` will be used
-        :param cffi: If `True`, uses `curl_cffi` to get the soup for each page. Otherwise, `aiohttp` will be used
-        :param **kwargs: Will be forwarded to `self.parse_url` to parse each new page"""
-
-        async for soup in self._web_pager(url, next_page_selector, cffi=cffi, **kwargs):
-            yield soup
-
-    async def _web_pager(
-        self,
-        url: URL,
-        selector: Callable[[BeautifulSoup], str | None] | str | None = None,
-        *,
-        cffi: bool = False,
-        **kwargs: Any,
-    ) -> AsyncGenerator[BeautifulSoup]:
-        """Generator of website pages.
-
-        :param next_page_selector: If `None`, `self.next_page_selector` will be used
-        :param cffi: If `True`, uses `curl_cffi` to get the soup for each page. Otherwise, `aiohttp` will be used
-        :param **kwargs: Will be forwarded to `self.parse_url` to parse each new page"""
-
-        page_url = url
-        if callable(selector):
-            get_next_page = selector
-        else:
-            selector = selector or self.NEXT_PAGE_SELECTOR
-            assert selector, f"No selector was provided and {self.DOMAIN} does define a next_page_selector"
-            func = css.select_one_get_attr_or_none
-            get_next_page = partial(func, selector=selector, attribute="href")
-
-        get_soup = self.client.get_soup_cffi if cffi else self.client.get_soup
-        while True:
-            async with self.request_limiter:
-                soup = await get_soup(self.DOMAIN, page_url)
-            yield soup
-            page_url_str = get_next_page(soup)
-            if not page_url_str:
-                break
-            page_url = self.parse_url(page_url_str, **kwargs)
-
-    @error_handling_wrapper
-    async def direct_file(self, scrape_item: ScrapeItem, url: URL | None = None, assume_ext: str | None = None) -> None:
-        """Download a direct link file. Filename will be extrcation for the url"""
-        link = url or scrape_item.url
-        filename, ext = self.get_filename_and_ext(link.name, assume_ext=assume_ext)
-        await self.handle_file(link, scrape_item, filename, ext)
-
-    def parse_date(self, date_or_datetime: str, format: str | None = None, /) -> TimeStamp | None:
-        if parsed_date := self._parse_date(date_or_datetime, format):
-            return to_timestamp(parsed_date)
-
-    def _parse_date(self, date_or_datetime: str, format: str | None = None, /) -> datetime | None:
-        msg = f"Date parsing for {self.DOMAIN} seems to be broken. Please report this as a bug at {NEW_ISSUE_URL}"
-        if not date_or_datetime:
-            log(f"{msg}: Unable to extract date from soup", 30)
-            return None
-        try:
-            if format:
-                parsed_date = datetime.strptime(date_or_datetime, format)
-            else:
-                parsed_date = parse_date(date_or_datetime)
-        except (ValueError, TypeError) as e:
-            msg = f"{msg}: {e}"
-
-        else:
-            return parsed_date
-
-        log(msg, 30)
-
-    @staticmethod
-    def register_cache_filter(
-        url: URL, filter_fn: Callable[[AnyResponse], bool] | Callable[[AnyResponse], Awaitable[bool]]
-    ) -> None:
-        filters.cache_filter_functions[url.host] = filter_fn
-
-<<<<<<< HEAD
-    def create_custom_filename(
-        self,
-        name: str,
-        ext: str,
-        /,
-        *,
-        file_id: str | None = None,
-        video_codec: str | None = None,
-        audio_codec: str | None = None,
-        resolution: str | int | None = None,
-        hash_string: str | None = None,
-        only_truncate_stem: bool = True,
-    ) -> str:
-        calling_args = {name: value for name, value in locals().items() if value is not None and name not in ("self",)}
-        include = PlaceHolderConfig()
-        clean_name = sanitize_filename(Path(name).as_posix().replace("/", "-"))  # remove OS separators (if any)
-        stem = Path(clean_name).stem.removesuffix(".")  # remove extensions (if any)
-        truncate_len = constants.MAX_NAME_LENGTHS["FILE"] - len(ext)
-        extra_info: list[str] = []
-
-        if include.file_id and file_id:
-            extra_info.append(file_id)
-        if include.video_codec and video_codec:
-            extra_info.append(video_codec)
-        if include.audio_codec and audio_codec:
-            extra_info.append(audio_codec)
-
-        if include.resolution and resolution:
-            if isinstance(resolution, str):
-                if not resolution.removesuffix("p").isdigit():
-                    assert resolution in VALID_RESOLUTION_NAMES, f"Invalid: {resolution = }"
-                extra_info.append(resolution)
-            else:
-                extra_info.append(f"{resolution}p")
-
-        if include.hash and hash_string:
-            assert any(hash_string.startswith(x) for x in HASH_PREFIXES), f"Invalid: {hash_string = }"
-            extra_info.append(hash_string)
-
-        if extra_info:
-            extra_info_str = "".join(f"[{info}]" for info in extra_info)
-            clean_extra_info_str = sanitize_filename(extra_info_str)
-            if clean_extra_info_str != extra_info_str:
-                msg = (
-                    f"Custom filename creation for {self.FOLDER_DOMAIN} seems to be broken. "
-                    f"Important information was removed while creating a filename. "
-                    f"Please report this as a bug at {NEW_ISSUE_URL}:\n{calling_args}"
-                )
-                log(msg, 30)
-
-            if only_truncate_stem and (new_truncate_len := truncate_len - len(clean_extra_info_str) - 1) > 0:
-                truncated_stem = f"{truncate_str(stem, new_truncate_len)} {clean_extra_info_str}"
-            else:
-                truncated_stem = truncate_str(f"{stem} {clean_extra_info_str}", truncate_len)
-
-        else:
-            truncated_stem = truncate_str(stem, truncate_len)
-
-        return f"{truncated_stem}{ext}"
-=======
-    async def get_m3u8_playlist(self, m3u8_playlist_url: AbsoluteHttpURL, /) -> tuple[M3U8Media, RenditionGroup]:
-        m3u8_playlist = await self._get_m3u8(m3u8_playlist_url)
-        assert m3u8_playlist.is_variant
-        rendition_group = m3u8_playlist.as_variant().get_best_group(exclude="vp09")
-        video = await self._get_m3u8(rendition_group.urls.video)
-        audio = await self._get_m3u8(rendition_group.urls.audio) if rendition_group.urls.audio else None
-        subtitle = await self._get_m3u8(rendition_group.urls.subtitle) if rendition_group.urls.subtitle else None
-        return M3U8Media(video, audio, subtitle), rendition_group
-
-    async def _get_m3u8(self, url: AbsoluteHttpURL, headers: dict[str, str] | None = None) -> M3U8:
-        headers = headers or {}
-        async with self.request_limiter:
-            content = await self.client.get_text(self.DOMAIN, url, headers)
-        return M3U8(content, url.parent)
->>>>>>> 82a8375f
-
-
-def make_scrape_mapper_keys(cls: type[Crawler] | Crawler) -> tuple[str, ...]:
-    if cls.SUPPORTED_DOMAINS:
-        hosts: SupportedDomains = cls.SUPPORTED_DOMAINS
-
-    else:
-        hosts = cls.DOMAIN or cls.PRIMARY_URL.host
-    if isinstance(hosts, str):
-        hosts = (hosts,)
-    return tuple(sorted(host.removeprefix("www.") for host in hosts))
-
-
-def pre_check_scrape_item(scrape_item: ScrapeItem) -> None:
-    if scrape_item.url.path == "/":
-        raise ValueError
+from __future__ import annotations
+
+import asyncio
+import re
+from abc import ABC, abstractmethod
+from collections.abc import Mapping
+from dataclasses import dataclass, field
+from datetime import datetime
+from functools import partial, wraps
+from pathlib import Path
+from typing import TYPE_CHECKING, Any, ClassVar, NamedTuple, ParamSpec, TypeAlias, TypeVar, final
+
+from aiolimiter import AsyncLimiter
+from yarl import URL
+
+from cyberdrop_dl import constants
+from cyberdrop_dl.constants import NEW_ISSUE_URL
+from cyberdrop_dl.data_structures.url_objects import AbsoluteHttpURL, MediaItem, ScrapeItem
+from cyberdrop_dl.downloader.downloader import Downloader
+from cyberdrop_dl.scraper import filters
+from cyberdrop_dl.utils import css
+from cyberdrop_dl.utils.database.tables.history_table import get_db_path
+from cyberdrop_dl.utils.dates import TimeStamp, parse_date, to_timestamp
+from cyberdrop_dl.utils.logger import log, log_debug
+from cyberdrop_dl.utils.m3u8 import M3U8, M3U8Media, RenditionGroup
+from cyberdrop_dl.utils.utilities import (
+    error_handling_wrapper,
+    get_download_path,
+    get_filename_and_ext,
+    is_absolute_http_url,
+    parse_url,
+    remove_file_id,
+    sanitize_filename,
+    sort_dict,
+    truncate_str,
+)
+
+P = ParamSpec("P")
+R = TypeVar("R")
+T = TypeVar("T")
+
+
+if TYPE_CHECKING:
+    from collections.abc import AsyncGenerator, Awaitable, Callable, Coroutine, Generator
+
+    from aiohttp_client_cache.response import AnyResponse
+    from bs4 import BeautifulSoup, Tag
+
+    from cyberdrop_dl.clients.scraper_client import ScraperClient
+    from cyberdrop_dl.managers.manager import Manager
+
+
+OneOrTuple: TypeAlias = T | tuple[T, ...]
+SupportedPaths: TypeAlias = Mapping[str, OneOrTuple[str]]
+SupportedDomains: TypeAlias = OneOrTuple[str]
+
+UNKNOWN_URL_PATH_MSG = "Unknown URL path"
+HASH_PREFIXES = "md5:", "sha1:", "sha256:", "xxh128:"
+VALID_RESOLUTION_NAMES = "4K", "8K", "Unknown"
+
+
+@dataclass(slots=True, frozen=True)
+class PlaceHolderConfig:
+    file_id: bool = True
+    video_codec: bool = True
+    audio_codec: bool = True
+    resolution: bool = True
+    hash: bool = True
+
+
+class CrawlerInfo(NamedTuple):
+    site: str
+    primary_url: URL
+    supported_domains: tuple[str, ...]
+    supported_paths: SupportedPaths
+
+
+def create_task_id(func: Callable[P, Coroutine[None, None, R]]) -> Callable[P, Coroutine[None, None, R | None]]:
+    """Wrapper that handles `task_id` creation and removal for scrape items"""
+
+    @wraps(func)
+    async def wrapper(*args, **kwargs) -> R | None:
+        self: Crawler = args[0]
+        scrape_item: ScrapeItem = args[1]
+        await self.manager.states.RUNNING.wait()
+        task_id = self.scraping_progress.add_task(scrape_item.url)
+        try:
+            if not self.SKIP_PRE_CHECK:
+                pre_check_scrape_item(scrape_item)
+            return await func(scrape_item, **kwargs)
+        except ValueError:
+            log(f"Scrape Failed: {UNKNOWN_URL_PATH_MSG}: {scrape_item.url}", 40)
+            self.manager.progress_manager.scrape_stats_progress.add_failure(UNKNOWN_URL_PATH_MSG)
+            await self.manager.log_manager.write_scrape_error_log(scrape_item.url, UNKNOWN_URL_PATH_MSG)
+        finally:
+            self.scraping_progress.remove_task(task_id)
+
+    return wrapper
+
+
+class Crawler(ABC):
+    SUPPORTED_DOMAINS: ClassVar[SupportedDomains] = ()
+    SUPPORTED_PATHS: ClassVar[SupportedPaths] = {}
+    DEFAULT_POST_TITLE_FORMAT: ClassVar[str] = "{date} - {number} - {title}"
+
+    UPDATE_UNSUPPORTED: ClassVar[bool] = False
+    SKIP_PRE_CHECK: ClassVar[bool] = False
+    NEXT_PAGE_SELECTOR: ClassVar[str] = ""
+
+    PRIMARY_URL: ClassVar[AbsoluteHttpURL]
+    DOMAIN: ClassVar[str]
+    FOLDER_DOMAIN: ClassVar[str] = ""
+
+    @final
+    def __init__(self, manager: Manager) -> None:
+        self.manager = manager
+        self.downloader: Downloader = field(init=False)
+        self.scraping_progress = manager.progress_manager.scraping_progress
+        self.client: ScraperClient = field(init=False)
+        self.startup_lock = asyncio.Lock()
+        self.request_limiter = AsyncLimiter(10, 1)
+        self.ready: bool = False
+        self.logged_in: bool = False
+        self.scraped_items: list[str] = []
+        self.waiting_items = 0
+        self.log = log
+        self.log_debug = log_debug
+        self._semaphore = asyncio.Semaphore(20)
+        self.__post_init__()
+
+    def __post_init__(self) -> None: ...  # noqa: B027
+
+    def __init_subclass__(cls, is_abc: bool = False, **kwargs) -> None:
+        super().__init_subclass__(**kwargs)
+
+        msg = (
+            f"Subclass {cls.__name__} must not override __init__ method,",
+            "use __post_init__ for additional setup",
+            "use async_startup for setup that requires database access, making a request or setting cookies",
+        )
+        assert cls.__init__ is Crawler.__init__, msg
+        if is_abc:
+            return
+
+        if cls.DOMAIN != "generic":
+            REQUIRED_FIELDS = "PRIMARY_URL", "DOMAIN", "SUPPORTED_PATHS"
+            for field_name in REQUIRED_FIELDS:
+                assert getattr(cls, field_name, None), f"Subclass {cls.__name__} must override: {field_name}"
+
+        cls.FOLDER_DOMAIN = cls.FOLDER_DOMAIN or cls.DOMAIN.capitalize()
+        cls.NAME = cls.__name__.removesuffix("Crawler")
+        cls.SCRAPE_MAPPER_KEYS = make_scrape_mapper_keys(cls)
+        cls.SUPPORTED_PATHS = sort_dict(cls.SUPPORTED_PATHS)
+        cls.INFO = CrawlerInfo(cls.FOLDER_DOMAIN, cls.PRIMARY_URL, cls.SCRAPE_MAPPER_KEYS, cls.SUPPORTED_PATHS)
+
+        for path_name, paths in cls.SUPPORTED_PATHS.items():
+            assert path_name, f"{cls.__name__}, Invalid path: {path_name}"
+            assert isinstance(paths, str | tuple), f"{cls.__name__}, Invalid path {path_name}: {type(paths)}"
+            if path_name != "Direct links":
+                assert paths, f"{cls.__name__} has not paths for {path_name}"
+
+            if isinstance(paths, str):
+                paths = (paths,)
+            for path in paths:
+                assert "`" not in path, f"{cls.__name__}, Invalid path {path_name}: {path}"
+
+    @abstractmethod
+    async def fetch(self, scrape_item: ScrapeItem) -> None: ...
+
+    @final
+    @property
+    def allow_no_extension(self) -> bool:
+        return not self.manager.config_manager.settings_data.ignore_options.exclude_files_with_no_extension
+
+    @final
+    async def startup(self) -> None:
+        """Starts the crawler."""
+        async with self.startup_lock:
+            if self.ready:
+                return
+            self.client = self.manager.client_manager.scraper_session
+            self.downloader = Downloader(self.manager, self.DOMAIN)
+            self.downloader.startup()
+            await self.async_startup()
+            self.ready = True
+
+    async def async_startup(self) -> None: ...  # noqa: B027
+
+    @final
+    async def run(self, item: ScrapeItem) -> None:
+        """Runs the crawler loop."""
+        if not item.url.host:
+            return
+
+        await self.manager.states.RUNNING.wait()
+        self.waiting_items += 1
+        scrape_prefix = "Scraping"
+        if self.DOMAIN == "generic":
+            scrape_prefix += " (unsupported domain)"
+
+        async with self._semaphore:
+            self.waiting_items -= 1
+            if item.url.path_qs not in self.scraped_items:
+                log(f"{scrape_prefix}: {item.url}", 20)
+                self.scraped_items.append(item.url.path_qs)
+                await create_task_id(self.fetch)(self, item)
+            else:
+                log(f"Skipping {item.url} as it has already been scraped", 10)
+
+    async def handle_file(
+        self,
+        url: URL,
+        scrape_item: ScrapeItem,
+        filename: str,
+        ext: str,
+        *,
+        custom_filename: str | None = None,
+        debrid_link: URL | None = None,
+        m3u8_media: M3U8Media | None = None,
+    ) -> None:
+        """Finishes handling the file and hands it off to the downloader."""
+
+        if custom_filename:
+            original_filename, filename = filename, custom_filename
+        elif self.DOMAIN in ["cyberdrop"]:
+            original_filename, filename = remove_file_id(self.manager, filename, ext)
+        else:
+            original_filename = filename
+
+        assert is_absolute_http_url(url)
+        if isinstance(debrid_link, URL):
+            assert is_absolute_http_url(debrid_link)
+        download_folder = get_download_path(self.manager, scrape_item, self.FOLDER_DOMAIN)
+        media_item = MediaItem(url, scrape_item, download_folder, filename, original_filename, debrid_link, ext=ext)
+        await self.handle_media_item(media_item, m3u8_media)
+
+    async def handle_media_item(self, media_item: MediaItem, m3u8_media: M3U8Media | None = None) -> None:
+        await self.manager.states.RUNNING.wait()
+        if media_item.datetime and not isinstance(media_item.datetime, int):
+            msg = f"Invalid datetime from '{self.FOLDER_DOMAIN}' crawler . Got {media_item.datetime!r}, expected int. "
+            msg += f"Please file a bug report at {NEW_ISSUE_URL}"
+            log(msg, 30)
+
+        check_complete = await self.manager.db_manager.history_table.check_complete(
+            self.DOMAIN, media_item.url, media_item.referer
+        )
+        if check_complete:
+            if media_item.album_id:
+                await self.manager.db_manager.history_table.set_album_id(self.DOMAIN, media_item)
+            log(f"Skipping {media_item.url} as it has already been downloaded", 10)
+            self.manager.progress_manager.download_progress.add_previously_completed()
+            return
+
+        if await self.check_skip_by_config(media_item):
+            self.manager.progress_manager.download_progress.add_skipped()
+            return
+
+        if not m3u8_media:
+            self.manager.task_group.create_task(self.downloader.run(media_item))
+            return
+
+        self.manager.task_group.create_task(self.downloader.download_hls(media_item, m3u8_media))
+
+    @final
+    async def check_skip_by_config(self, media_item: MediaItem) -> bool:
+        if (
+            self.manager.config.download_options.skip_referer_seen_before
+            and await self.manager.db_manager.temp_referer_table.check_referer(media_item.referer)
+        ):
+            log(f"Download skip {media_item.url} as referer has been seen before", 10)
+            return True
+
+        assert media_item.url.host
+        media_host = media_item.url.host
+
+        if (hosts := self.manager.config.ignore_options.skip_hosts) and any(host in media_host for host in hosts):
+            log(f"Download skip {media_item.url} due to skip_hosts config", 10)
+            return True
+
+        if (hosts := self.manager.config.ignore_options.only_hosts) and not any(host in media_host for host in hosts):
+            log(f"Download skip {media_item.url} due to only_hosts config", 10)
+            return True
+
+        if (regex := self.manager.config.ignore_options.filename_regex_filter) and re.search(
+            regex, media_item.filename
+        ):
+            log(f"Download skip {media_item.url} due to filename regex filter config", 10)
+            return True
+
+        return False
+
+    async def check_complete_from_referer(self, scrape_item: ScrapeItem | URL) -> bool:
+        """Checks if the scrape item has already been scraped."""
+        url = scrape_item if isinstance(scrape_item, URL) else scrape_item.url
+        downloaded = await self.manager.db_manager.history_table.check_complete_by_referer(self.DOMAIN, url)
+        if downloaded:
+            log(f"Skipping {url} as it has already been downloaded", 10)
+            self.manager.progress_manager.download_progress.add_previously_completed()
+            return True
+        return False
+
+    async def get_album_results(self, album_id: str) -> dict[str, int]:
+        """Checks whether an album has completed given its domain and album id."""
+        return await self.manager.db_manager.history_table.check_album(self.DOMAIN, album_id)
+
+    def handle_external_links(self, scrape_item: ScrapeItem, reset: bool = False) -> None:
+        """Maps external links to the scraper class."""
+        if reset:
+            scrape_item.reset()
+        self.manager.task_group.create_task(self.manager.scrape_mapper.filter_and_send_to_crawler(scrape_item))
+
+    # ~~~~~~~~~~~~~~~~~~~~~~~~~~~~~~~~~~~~~~~~~~~~~~~~~~~~~~~~~~~~~~~~~~~~~~~~~~~~~~~~~~~~~~~~~~~~~~~
+
+    def get_filename_and_ext(self, filename: str, *args, assume_ext: str | None = None, **kwargs):
+        """Wrapper around `utils.get_filename_and_ext`.
+
+        If `ignore_options.exclude_files_with_no_extension` is `True`, `assume_ext` is not None and the file has no extension,
+        The value of `assume_ext` will be used as `ext`
+
+        In any other case, it will just call `utils.get_filename_and_ext`
+        """
+        filename_as_path = Path(filename)
+        if assume_ext and self.allow_no_extension and not filename_as_path.suffix:
+            filename_as_path = filename_as_path.with_suffix(assume_ext)
+            new_filename, ext = get_filename_and_ext(str(filename_as_path), *args, *kwargs)
+            return Path(new_filename).stem, ext
+        return get_filename_and_ext(filename, *args, *kwargs)
+
+    def check_album_results(self, url: URL, album_results: dict[str, Any]) -> bool:
+        """Checks whether an album has completed given its domain and album id."""
+        if not album_results:
+            return False
+        url_path = get_db_path(url, self.DOMAIN)
+        if url_path in album_results and album_results[url_path] != 0:
+            log(f"Skipping {url} as it has already been downloaded")
+            self.manager.progress_manager.download_progress.add_previously_completed()
+            return True
+        return False
+
+    def create_title(self, title: str, album_id: str | None = None, thread_id: int | None = None) -> str:
+        """Creates the title for the scrape item."""
+        if not title:
+            title = "Untitled"
+
+        title = title.strip()
+        if album_id and self.manager.config.download_options.include_album_id_in_folder_name:
+            title = f"{title} {album_id}"
+
+        if thread_id and self.manager.config.download_options.include_thread_id_in_folder_name:
+            title = f"{title} {thread_id}"
+
+        if not self.manager.config.download_options.remove_domains_from_folder_names:
+            title = f"{title} ({self.FOLDER_DOMAIN})"
+
+        # Remove double spaces
+        while True:
+            title = title.replace("  ", " ")
+            if "  " not in title:
+                break
+        return title
+
+    def create_separate_post_title(
+        self,
+        title: str | None = None,
+        id: str | None = None,
+        date: datetime | int | None = None,
+        /,
+    ) -> str:
+        if not self.manager.config.download_options.separate_posts:
+            return ""
+        title_format = self.manager.config.download_options.separate_posts_format
+        if title_format.strip().casefold() == "{default}":
+            title_format = self.DEFAULT_POST_TITLE_FORMAT
+        if isinstance(date, int):
+            date = datetime.fromtimestamp(date)
+        if isinstance(date, datetime):
+            date_str = date.isoformat()
+        else:
+            date_str: str | None = date
+
+        def default_if_none(value: str | None, default: str) -> str:
+            return default if value is None else value
+
+        id = default_if_none(id, "Unknown")
+        title = default_if_none(title, "Untitled")
+        date_str = default_if_none(date_str, "NO_DATE")
+        return title_format.format(id=id, date=date_str, title=title)
+
+    def parse_url(self, link_str: str, relative_to: URL | None = None, *, trim: bool = True) -> AbsoluteHttpURL:
+        """Wrapper arround `utils.parse_url` to use `self.PRIMARY_URL` as base"""
+        base = relative_to or self.PRIMARY_URL
+        assert is_absolute_http_url(base)
+        return parse_url(link_str, base, trim=trim)
+
+    def update_cookies(self, cookies: dict, url: URL | None = None) -> None:
+        """Update cookies for the provided URL
+
+        If `url` is `None`, defaults to `self.PRIMARY_URL`
+        """
+        response_url = url or self.PRIMARY_URL
+        self.client.client_manager.cookies.update_cookies(cookies, response_url)
+
+    def iter_tags(
+        self,
+        soup: Tag,
+        selector: str,
+        /,
+        attribute: str = "href",
+        *,
+        results: dict[str, int] | None = None,
+    ) -> Generator[tuple[AbsoluteHttpURL | None, AbsoluteHttpURL]]:
+        """Generates tuples with an URL from the `src` value of the first image tag (AKA the thumbnail) and an URL from the value of `attribute`
+
+        :param results: must be the output of `self.get_album_results`.
+        If provided, it will be used as a filter, to only yield items that has not been downloaded before"""
+        album_results = results or {}
+
+        def is_embedded_image(link: str) -> bool:
+            """Checks if the link is an embedded image URL."""
+            return link.startswith("data:image") or link.startswith("blob:")
+
+        for tag in css.iselect(soup, selector):
+            link_str: str | None = css.get_attr_or_none(tag, attribute)
+            if not link_str:
+                continue
+            link = self.parse_url(link_str)
+            if self.check_album_results(link, album_results):
+                continue
+            if t_tag := tag.select_one("img"):
+                thumb_str: str | None = css.get_attr_or_none(t_tag, "src")
+            else:
+                thumb_str = None
+            thumb = self.parse_url(thumb_str) if thumb_str and not is_embedded_image(thumb_str) else None
+            yield thumb, link
+
+    def iter_children(
+        self,
+        scrape_item: ScrapeItem,
+        soup: BeautifulSoup,
+        selector: str,
+        /,
+        attribute: str = "href",
+        *,
+        results: dict[str, int] | None = None,
+        **kwargs: Any,
+    ) -> Generator[tuple[AbsoluteHttpURL | None, ScrapeItem]]:
+        """Generates tuples with an URL from the `src` value of the first image tag (AKA the thumbnail) and a new scrape item from the value of `attribute`
+
+        :param results: must be the output of `self.get_album_results`.
+        If provided, it will be used as a filter, to only yield items that has not been downloaded before
+        :param **kwargs: Will be forwarded to `scrape.item.create_child`"""
+        for thumb, link in self.iter_tags(soup, selector, attribute, results=results):
+            new_scrape_item = scrape_item.create_child(link, **kwargs)
+            yield thumb, new_scrape_item
+            scrape_item.add_children()
+
+    async def web_pager(
+        self, url: URL, next_page_selector: str | None = None, *, cffi: bool = False, **kwargs: Any
+    ) -> AsyncGenerator[BeautifulSoup]:
+        """Generator of website pages.
+
+        :param next_page_selector: If `None`, `self.next_page_selector` will be used
+        :param cffi: If `True`, uses `curl_cffi` to get the soup for each page. Otherwise, `aiohttp` will be used
+        :param **kwargs: Will be forwarded to `self.parse_url` to parse each new page"""
+
+        async for soup in self._web_pager(url, next_page_selector, cffi=cffi, **kwargs):
+            yield soup
+
+    async def _web_pager(
+        self,
+        url: URL,
+        selector: Callable[[BeautifulSoup], str | None] | str | None = None,
+        *,
+        cffi: bool = False,
+        **kwargs: Any,
+    ) -> AsyncGenerator[BeautifulSoup]:
+        """Generator of website pages.
+
+        :param next_page_selector: If `None`, `self.next_page_selector` will be used
+        :param cffi: If `True`, uses `curl_cffi` to get the soup for each page. Otherwise, `aiohttp` will be used
+        :param **kwargs: Will be forwarded to `self.parse_url` to parse each new page"""
+
+        page_url = url
+        if callable(selector):
+            get_next_page = selector
+        else:
+            selector = selector or self.NEXT_PAGE_SELECTOR
+            assert selector, f"No selector was provided and {self.DOMAIN} does define a next_page_selector"
+            func = css.select_one_get_attr_or_none
+            get_next_page = partial(func, selector=selector, attribute="href")
+
+        get_soup = self.client.get_soup_cffi if cffi else self.client.get_soup
+        while True:
+            async with self.request_limiter:
+                soup = await get_soup(self.DOMAIN, page_url)
+            yield soup
+            page_url_str = get_next_page(soup)
+            if not page_url_str:
+                break
+            page_url = self.parse_url(page_url_str, **kwargs)
+
+    @error_handling_wrapper
+    async def direct_file(self, scrape_item: ScrapeItem, url: URL | None = None, assume_ext: str | None = None) -> None:
+        """Download a direct link file. Filename will be extrcation for the url"""
+        link = url or scrape_item.url
+        filename, ext = self.get_filename_and_ext(link.name, assume_ext=assume_ext)
+        await self.handle_file(link, scrape_item, filename, ext)
+
+    def parse_date(self, date_or_datetime: str, format: str | None = None, /) -> TimeStamp | None:
+        if parsed_date := self._parse_date(date_or_datetime, format):
+            return to_timestamp(parsed_date)
+
+    def _parse_date(self, date_or_datetime: str, format: str | None = None, /) -> datetime | None:
+        msg = f"Date parsing for {self.DOMAIN} seems to be broken. Please report this as a bug at {NEW_ISSUE_URL}"
+        if not date_or_datetime:
+            log(f"{msg}: Unable to extract date from soup", 30)
+            return None
+        try:
+            if format:
+                parsed_date = datetime.strptime(date_or_datetime, format)
+            else:
+                parsed_date = parse_date(date_or_datetime)
+        except (ValueError, TypeError) as e:
+            msg = f"{msg}: {e}"
+
+        else:
+            return parsed_date
+
+        log(msg, 30)
+
+    @staticmethod
+    def register_cache_filter(
+        url: URL, filter_fn: Callable[[AnyResponse], bool] | Callable[[AnyResponse], Awaitable[bool]]
+    ) -> None:
+        filters.cache_filter_functions[url.host] = filter_fn
+
+    async def get_m3u8_playlist(self, m3u8_playlist_url: AbsoluteHttpURL, /) -> tuple[M3U8Media, RenditionGroup]:
+        m3u8_playlist = await self._get_m3u8(m3u8_playlist_url)
+        assert m3u8_playlist.is_variant
+        rendition_group = m3u8_playlist.as_variant().get_best_group(exclude="vp09")
+        video = await self._get_m3u8(rendition_group.urls.video)
+        audio = await self._get_m3u8(rendition_group.urls.audio) if rendition_group.urls.audio else None
+        subtitle = await self._get_m3u8(rendition_group.urls.subtitle) if rendition_group.urls.subtitle else None
+        return M3U8Media(video, audio, subtitle), rendition_group
+
+    async def _get_m3u8(self, url: AbsoluteHttpURL, headers: dict[str, str] | None = None) -> M3U8:
+        headers = headers or {}
+        async with self.request_limiter:
+            content = await self.client.get_text(self.DOMAIN, url, headers)
+        return M3U8(content, url.parent)
+
+    def create_custom_filename(
+        self,
+        name: str,
+        ext: str,
+        /,
+        *,
+        file_id: str | None = None,
+        video_codec: str | None = None,
+        audio_codec: str | None = None,
+        resolution: str | int | None = None,
+        hash_string: str | None = None,
+        only_truncate_stem: bool = True,
+    ) -> str:
+        calling_args = {name: value for name, value in locals().items() if value is not None and name not in ("self",)}
+        include = PlaceHolderConfig()
+        clean_name = sanitize_filename(Path(name).as_posix().replace("/", "-"))  # remove OS separators (if any)
+        stem = Path(clean_name).stem.removesuffix(".")  # remove extensions (if any)
+        truncate_len = constants.MAX_NAME_LENGTHS["FILE"] - len(ext)
+        extra_info: list[str] = []
+
+        if include.file_id and file_id:
+            extra_info.append(file_id)
+        if include.video_codec and video_codec:
+            extra_info.append(video_codec)
+        if include.audio_codec and audio_codec:
+            extra_info.append(audio_codec)
+
+        if include.resolution and resolution:
+            if isinstance(resolution, str):
+                if not resolution.removesuffix("p").isdigit():
+                    assert resolution in VALID_RESOLUTION_NAMES, f"Invalid: {resolution = }"
+                extra_info.append(resolution)
+            else:
+                extra_info.append(f"{resolution}p")
+
+        if include.hash and hash_string:
+            assert any(hash_string.startswith(x) for x in HASH_PREFIXES), f"Invalid: {hash_string = }"
+            extra_info.append(hash_string)
+
+        if extra_info:
+            extra_info_str = "".join(f"[{info}]" for info in extra_info)
+            clean_extra_info_str = sanitize_filename(extra_info_str)
+            if clean_extra_info_str != extra_info_str:
+                msg = (
+                    f"Custom filename creation for {self.FOLDER_DOMAIN} seems to be broken. "
+                    f"Important information was removed while creating a filename. "
+                    f"Please report this as a bug at {NEW_ISSUE_URL}:\n{calling_args}"
+                )
+                log(msg, 30)
+
+            if only_truncate_stem and (new_truncate_len := truncate_len - len(clean_extra_info_str) - 1) > 0:
+                truncated_stem = f"{truncate_str(stem, new_truncate_len)} {clean_extra_info_str}"
+            else:
+                truncated_stem = truncate_str(f"{stem} {clean_extra_info_str}", truncate_len)
+
+        else:
+            truncated_stem = truncate_str(stem, truncate_len)
+
+        return f"{truncated_stem}{ext}"
+
+
+def make_scrape_mapper_keys(cls: type[Crawler] | Crawler) -> tuple[str, ...]:
+    if cls.SUPPORTED_DOMAINS:
+        hosts: SupportedDomains = cls.SUPPORTED_DOMAINS
+
+    else:
+        hosts = cls.DOMAIN or cls.PRIMARY_URL.host
+    if isinstance(hosts, str):
+        hosts = (hosts,)
+    return tuple(sorted(host.removeprefix("www.") for host in hosts))
+
+
+def pre_check_scrape_item(scrape_item: ScrapeItem) -> None:
+    if scrape_item.url.path == "/":
+        raise ValueError