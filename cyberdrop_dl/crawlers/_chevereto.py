--- conflicted
+++ resolved
@@ -38,16 +38,11 @@
     VIDEO = auto()
 
 
-<<<<<<< HEAD
 def clean_name(url: AbsoluteHttpURL) -> AbsoluteHttpURL:
-    return url.with_name(url.name.replace(".md.", ".").replace(".th.", "."))
-=======
-def clean_name(url: URL) -> URL:
     new_name = url.name
     for trash in (".md.", ".th.", ".fr."):
         new_name = new_name.replace(trash, ".")
     return url.with_name(new_name)
->>>>>>> b7cae85a
 
 
 def sort_by_new(url: AbsoluteHttpURL) -> AbsoluteHttpURL:
@@ -69,11 +64,7 @@
         return await self._fetch_chevereto_defaults(scrape_item)
 
     async def _fetch_chevereto_defaults(self, scrape_item: ScrapeItem) -> None:
-<<<<<<< HEAD
-        if scrape_item.url.host.count(".") > 1:
-=======
         if scrape_item.url.host.removeprefix("www.").count(".") > 1:
->>>>>>> b7cae85a
             return await self.handle_direct_link(scrape_item)
         if any(part in scrape_item.url.parts for part in ALBUM_PARTS):
             return await self.album(scrape_item)
@@ -181,13 +172,9 @@
             soup: BeautifulSoup = await self.client.get_soup(self.DOMAIN, scrape_item.url)
 
         try:
-<<<<<<< HEAD
             link_str: str = css.select_one_get_attr(soup, *selector)
-=======
-            link_str: str = soup.select_one(selector[0])[selector[1]]  # type: ignore
             if "loading.svg" in link_str:
-                link_str = soup.select_one(ENCRYPTED_IMAGE_SELECTOR)["data-src"]  # type: ignore
->>>>>>> b7cae85a
+                link_str = css.select_one_get_attr(soup, ENCRYPTED_IMAGE_SELECTOR, "data-src")
             link = self.parse_url(link_str)
 
         except AttributeError:
