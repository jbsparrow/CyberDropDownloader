from __future__ import annotations

import re
from typing import TYPE_CHECKING, NamedTuple

from aiolimiter import AsyncLimiter
from yarl import URL

from cyberdrop_dl.clients.errors import ScrapeError
from cyberdrop_dl.crawlers.crawler import Crawler, create_task_id
from cyberdrop_dl.utils.utilities import error_handling_wrapper

if TYPE_CHECKING:
    from bs4 import BeautifulSoup

    from cyberdrop_dl.managers.manager import Manager
    from cyberdrop_dl.utils.data_enums_classes.url_objects import ScrapeItem

# Selectors
UNAUTHORIZED_SELECTOR = "div.video-holder:contains('This video is a private video')"
JS_SELECTOR = "div.video-holder > script:contains('var flashvars')"
USER_NAME_SELECTOR = "div.headline > h2"
PUBLIC_VIDEOS_SELECTOR = "div#list_videos_public_videos_items"
PRIVATE_VIDEOS_SELECTOR = "div#list_videos_private_videos_items"
FAVOURITE_VIDEOS_SELECTOR = "div#list_videos_favourite_videos_items"
COMMON_VIDEOS_TITLE_SELECTOR = "div#list_videos_common_videos_list"
VIDEOS_SELECTOR = "a.tumbpu"

# Regex
VIDEO_RESOLUTION_PATTERN = re.compile(r"video_url_text:\s*'([^']+)'")
VIDEO_INFO_PATTTERN = re.compile(
    r"video_id:\s*'(?P<video_id>[^']+)'[^}]*?"
    r"license_code:\s*'(?P<license_code>[^']+)'[^}]*?"
    r"video_url:\s*'(?P<video_url>[^']+)'[^}]*?"
)

HASH_LENGTH = 32


class Video(NamedTuple):
    id: str
    url: URL
    res: str


class ThisVidCrawler(Crawler):
    primary_base_domain = URL("https://thisvid.com")
    next_page_selector = "li.pagination-next > a"

    def __init__(self, manager: Manager) -> None:
        super().__init__(manager, "thisvid", "ThisVid")
        self.request_limiter = AsyncLimiter(3, 10)

    """~~~~~~~~~~~~~~~~~~~~~~~~~~~~~~~~~~~~~~~~~~~~~~~~~~~~~~~~~~~~~~~~~~~~~~~~~~~~~~~~~~~~~~~~~~~~~~~~~~~~~~~~~~~~~~"""

    @create_task_id
    async def fetch(self, scrape_item: ScrapeItem) -> None:
        """Determines where to send the scrape item based on the url."""
        if any(p in scrape_item.url.parts for p in ("categories", "tags")) or scrape_item.url.query.get("q"):
            return await self.search(scrape_item)
        elif "members" in scrape_item.url.parts:
            return await self.profile(scrape_item)
        elif "videos" in scrape_item.url.parts:
            return await self.video(scrape_item)
        raise ValueError

    @error_handling_wrapper
    async def search(self, scrape_item: ScrapeItem) -> None:
        async with self.request_limiter:
            soup: BeautifulSoup = await self.client.get_soup(self.domain, scrape_item.url)
        title = ""
        if search_query := scrape_item.url.query.get("q"):
            title = f"{search_query} [search]"
        else:
            category_title = soup.select_one(COMMON_VIDEOS_TITLE_SELECTOR)
            common_title: str = category_title.get_text(strip=True)  # type: ignore
            if common_title.startswith("New Videos Tagged"):
                common_title = common_title.split("Showing")[0].split("Tagged with")[1].strip()
                title = f"{common_title} [tag]"
            else:
                common_title = common_title.split("New Videos")[0].strip()
                title = f"{common_title} [category]"

        title = self.create_title(title)
        scrape_item.setup_as_album(title)
        await self.iter_videos(scrape_item)

    @error_handling_wrapper
    async def profile(self, scrape_item: ScrapeItem) -> None:
        async with self.request_limiter:
            soup: BeautifulSoup = await self.client.get_soup(self.domain, scrape_item.url)

        user_name: str = soup.select_one(USER_NAME_SELECTOR).get_text().split("'s Profile")[0].strip()  # type: ignore
        title = f"{user_name} [user]"
        title = self.create_title(title)
        scrape_item.setup_as_profile(title)

        if soup.select(PUBLIC_VIDEOS_SELECTOR):
            await self.iter_videos(scrape_item, "public_videos")
        if soup.select(FAVOURITE_VIDEOS_SELECTOR):
            await self.iter_videos(scrape_item, "favourite_videos")
        if soup.select(PRIVATE_VIDEOS_SELECTOR):
            await self.iter_videos(scrape_item, "private_videos")

    async def iter_videos(self, scrape_item: ScrapeItem, video_category: str = "") -> None:
        url: URL = scrape_item.url / video_category if video_category else scrape_item.url
        async for soup in self.web_pager(url):
            for _, new_scrape_item in self.iter_children(scrape_item, soup, VIDEOS_SELECTOR):
                self.manager.task_group.create_task(self.run(new_scrape_item))

    @error_handling_wrapper
    async def video(self, scrape_item: ScrapeItem) -> None:
        async with self.request_limiter:
            soup: BeautifulSoup = await self.client.get_soup(self.domain, scrape_item.url)

        if soup.select_one(UNAUTHORIZED_SELECTOR):
            raise ScrapeError(401)
        script = soup.select_one(JS_SELECTOR)
<<<<<<< HEAD
        if not script:
            raise ScrapeError(404)

        video = get_video_info(script.text)
        title: str = soup.select_one("title").text.split("- ThisVid.com")[0].strip()  # type: ignore
        filename, ext = self.get_filename_and_ext(video.url.name)
        custom_filename, _ = self.get_filename_and_ext(f"{title} [{video.id}] [{video.res}]{ext}")
        await self.handle_file(video.url, scrape_item, filename, ext, custom_filename=custom_filename)
=======
        if script is None:
            raise ScrapeError(404, origin=scrape_item)
        video_info = get_video_info(script.text)
        if "video_url" not in video_info:
            raise ScrapeError(404, origin=scrape_item)
        title: str = soup.select_one("title").text.split("- ThisVid.com")[0].strip()
        filename, ext = get_filename_and_ext(video_info["video_url"])
        video_url: URL = URL(video_info["video_url"])
        canonical_url = self.primary_base_domain / "videos" / video_info["video_id"]
        scrape_item.url = canonical_url
        custom_filename, _ = get_filename_and_ext(
            f"{title} [{video_info['video_id']}] [{video_info['video_url_text']}].{ext}"
        )
        await self.handle_file(
            canonical_url, scrape_item, filename, ext, custom_filename=custom_filename, debrid_link=video_url
        )
>>>>>>> ff53036e


"""~~~~~~~~~~~~~~~~~~~~~~~~~~~~~~~~~~~~~~~~~~~~~~~~~~~~~~~~~~~~~~~~~~~~~~~~~~~~~~~~~~~~~~~~~~~~~~~~~~~~~~~~~~~~~~"""


def get_video_info(flashvars: str) -> Video:
    if (match_id := VIDEO_INFO_PATTTERN.search(flashvars)) and (
        match_res := VIDEO_RESOLUTION_PATTERN.search(flashvars)
    ):
        id, license_code, url = match_id.groups()
        real_url = kvs_get_real_url(url, license_code)
        resolution = match_res.group(1)
        return Video(id, real_url, resolution)
    raise ScrapeError(404)


# URL de-obfuscation code, borrowed from yt-dlp
# https://github.com/yt-dlp/yt-dlp/blob/e1847535e28788414a25546a45bebcada2f34558/yt_dlp/extractor/generic.py


def kvs_get_license_token(license_code: str) -> list[int]:
    license_code = license_code.removeprefix("$")
    license_values = [int(char) for char in license_code]
    modlicense = license_code.replace("0", "1")
    middle = len(modlicense) // 2
    fronthalf = int(modlicense[: middle + 1])
    backhalf = int(modlicense[middle:])
    modlicense = str(4 * abs(fronthalf - backhalf))[: middle + 1]

    return [
        (license_values[index + offset] + current) % 10
        for index, current in enumerate(map(int, modlicense))
        for offset in range(4)
    ]


def kvs_get_real_url(video_url: str, license_code: str) -> URL:
    if not video_url.startswith("function/0/"):
        return URL(video_url)  # not obfuscated

    parsed_url = URL(video_url.removeprefix("function/0/"))
    license_token = kvs_get_license_token(license_code)
    hash, tail = parsed_url.parts[3][:HASH_LENGTH], parsed_url.parts[3][HASH_LENGTH:]
    indices = list(range(HASH_LENGTH))

    # Swap indices of hash according to the destination calculated from the license token
    accum = 0
    for src in reversed(range(HASH_LENGTH)):
        accum += license_token[src]
        dest = (src + accum) % HASH_LENGTH
        indices[src], indices[dest] = indices[dest], indices[src]

    new_parts = list(parsed_url.parts)
    if not parsed_url.name:
        new_parts.pop(-1)
    new_parts[3] = "".join(hash[index] for index in indices) + tail
    return parsed_url.with_path("/".join(new_parts[1:]), keep_query=True, keep_fragment=True)<|MERGE_RESOLUTION|>--- conflicted
+++ resolved
@@ -116,33 +116,18 @@
         if soup.select_one(UNAUTHORIZED_SELECTOR):
             raise ScrapeError(401)
         script = soup.select_one(JS_SELECTOR)
-<<<<<<< HEAD
         if not script:
             raise ScrapeError(404)
 
         video = get_video_info(script.text)
         title: str = soup.select_one("title").text.split("- ThisVid.com")[0].strip()  # type: ignore
         filename, ext = self.get_filename_and_ext(video.url.name)
+        canonical_url = self.primary_base_domain / "videos" / video.id
+        scrape_item.url = canonical_url
         custom_filename, _ = self.get_filename_and_ext(f"{title} [{video.id}] [{video.res}]{ext}")
-        await self.handle_file(video.url, scrape_item, filename, ext, custom_filename=custom_filename)
-=======
-        if script is None:
-            raise ScrapeError(404, origin=scrape_item)
-        video_info = get_video_info(script.text)
-        if "video_url" not in video_info:
-            raise ScrapeError(404, origin=scrape_item)
-        title: str = soup.select_one("title").text.split("- ThisVid.com")[0].strip()
-        filename, ext = get_filename_and_ext(video_info["video_url"])
-        video_url: URL = URL(video_info["video_url"])
-        canonical_url = self.primary_base_domain / "videos" / video_info["video_id"]
-        scrape_item.url = canonical_url
-        custom_filename, _ = get_filename_and_ext(
-            f"{title} [{video_info['video_id']}] [{video_info['video_url_text']}].{ext}"
+        await self.handle_file(
+            canonical_url, scrape_item, filename, ext, custom_filename=custom_filename, debrid_link=video.url
         )
-        await self.handle_file(
-            canonical_url, scrape_item, filename, ext, custom_filename=custom_filename, debrid_link=video_url
-        )
->>>>>>> ff53036e
 
 
 """~~~~~~~~~~~~~~~~~~~~~~~~~~~~~~~~~~~~~~~~~~~~~~~~~~~~~~~~~~~~~~~~~~~~~~~~~~~~~~~~~~~~~~~~~~~~~~~~~~~~~~~~~~~~~~"""
