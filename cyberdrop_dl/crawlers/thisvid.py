from __future__ import annotations

import re
from typing import TYPE_CHECKING, ClassVar, NamedTuple

from aiolimiter import AsyncLimiter

from cyberdrop_dl.crawlers.crawler import Crawler
from cyberdrop_dl.exceptions import ScrapeError
from cyberdrop_dl.types import AbsoluteHttpURL, SupportedPaths
from cyberdrop_dl.utils import css
from cyberdrop_dl.utils.utilities import error_handling_wrapper, get_text_between

if TYPE_CHECKING:
    from bs4 import BeautifulSoup
    from yarl import URL

    from cyberdrop_dl.data_structures.url_objects import ScrapeItem


PRIMARY_URL = AbsoluteHttpURL("https://thisvid.com")
# Selectors
UNAUTHORIZED_SELECTOR = "div.video-holder:contains('This video is a private video')"
JS_SELECTOR = "div.video-holder > script:contains('var flashvars')"
USER_NAME_SELECTOR = "div.headline > h2"
ALBUM_NAME_SELECTOR = "div.headline > h1"
ALBUM_PICTURES_SELECTOR = "div.album-list > a"
PICTURE_SELECTOR = "div.photo-holder > img"
PUBLIC_VIDEOS_SELECTOR = "div#list_videos_public_videos_items"
PRIVATE_VIDEOS_SELECTOR = "div#list_videos_private_videos_items"
FAVOURITE_VIDEOS_SELECTOR = "div#list_videos_favourite_videos_items"
COMMON_VIDEOS_TITLE_SELECTOR = "div#list_videos_common_videos_list"
VIDEOS_SELECTOR = "a.tumbpu"
ALBUM_ID_SELECTOR = "script:contains('album_id')"

# Regex
VIDEO_RESOLUTION_PATTERN = re.compile(r"video_url_text:\s*'([^']+)'")
VIDEO_INFO_PATTTERN = re.compile(
    r"video_id:\s*'(?P<video_id>[^']+)'[^}]*?"
    r"license_code:\s*'(?P<license_code>[^']+)'[^}]*?"
    r"video_url:\s*'(?P<video_url>[^']+)'[^}]*?"
)

HASH_LENGTH = 32


class Video(NamedTuple):
    id: str
    url: AbsoluteHttpURL
    res: str


class ThisVidCrawler(Crawler):
    SUPPORTED_PATHS: ClassVar[SupportedPaths] = {
        "Albums": "/albums/<album_name>",
        "Image": "/albums/<album_name>/<image_name>",
        "Search": "/search/?q=...",
        "Categories": "/categories/...",
        "Tags": "/tags/...",
        "Videos": "/videos/...",
        "Members": "/members/<member_id>",
    }
    PRIMARY_URL: ClassVar[AbsoluteHttpURL] = PRIMARY_URL
    NEXT_PAGE_SELECTOR: ClassVar[str] = "li.pagination-next > a"
    DOMAIN: ClassVar[str] = "thisvid"
    FOLDER_DOMAIN: ClassVar[str] = "ThisVid"

    def __post_init__(self) -> None:
        self.request_limiter = AsyncLimiter(3, 10)

    async def fetch(self, scrape_item: ScrapeItem) -> None:
        if any(p in scrape_item.url.parts for p in ("categories", "tags")) or scrape_item.url.query.get("q"):
            return await self.search(scrape_item)
        if "members" in scrape_item.url.parts:
            return await self.profile(scrape_item)
        if "videos" in scrape_item.url.parts:
            return await self.video(scrape_item)
        if "albums" in scrape_item.url.parts:
            if len(scrape_item.url.parts) > 3:
                return await self.picture(scrape_item)
            return await self.album(scrape_item)
        raise ValueError

    @error_handling_wrapper
    async def search(self, scrape_item: ScrapeItem) -> None:
        async with self.request_limiter:
            soup: BeautifulSoup = await self.client.get_soup(self.DOMAIN, scrape_item.url)
        title = ""
        if search_query := scrape_item.url.query.get("q"):
            title = f"{search_query} [search]"
        else:
            common_title = css.select_one_get_text(soup, COMMON_VIDEOS_TITLE_SELECTOR)
            if common_title.startswith("New Videos Tagged"):
                common_title = common_title.split("Showing")[0].split("Tagged with")[1].strip()
                title = f"{common_title} [tag]"
            else:
                common_title = common_title.split("New Videos")[0].strip()
                title = f"{common_title} [category]"

        title = self.create_title(title)
        scrape_item.setup_as_album(title)
        await self.iter_videos(scrape_item)

    @error_handling_wrapper
    async def profile(self, scrape_item: ScrapeItem) -> None:
        async with self.request_limiter:
            soup: BeautifulSoup = await self.client.get_soup(self.DOMAIN, scrape_item.url)

        user_name: str = css.select_one_get_text(soup, USER_NAME_SELECTOR).split("'s Profile")[0].strip()
        title = f"{user_name} [user]"
        title = self.create_title(title)
        scrape_item.setup_as_profile(title)

        if soup.select(PUBLIC_VIDEOS_SELECTOR):
            await self.iter_videos(scrape_item, "public_videos")
        if soup.select(FAVOURITE_VIDEOS_SELECTOR):
            await self.iter_videos(scrape_item, "favourite_videos")
        if soup.select(PRIVATE_VIDEOS_SELECTOR):
            await self.iter_videos(scrape_item, "private_videos")

    async def iter_videos(self, scrape_item: ScrapeItem, video_category: str = "") -> None:
        url = scrape_item.url / video_category if video_category else scrape_item.url
        async for soup in self.web_pager(url):
            for _, new_scrape_item in self.iter_children(scrape_item, soup, VIDEOS_SELECTOR):
                self.manager.task_group.create_task(self.run(new_scrape_item))

    @error_handling_wrapper
    async def video(self, scrape_item: ScrapeItem) -> None:
        if await self.check_complete_from_referer(scrape_item):
            return

        async with self.request_limiter:
            soup: BeautifulSoup = await self.client.get_soup(self.DOMAIN, scrape_item.url)

        if soup.select_one(UNAUTHORIZED_SELECTOR):
            raise ScrapeError(401)
        script = soup.select_one(JS_SELECTOR)
        if not script:
            raise ScrapeError(404)

        video = get_video_info(script.text)
        title: str = css.select_one_get_text(soup, "title").split("- ThisVid.com")[0].strip()
        filename, ext = self.get_filename_and_ext(video.url.name)
<<<<<<< HEAD
        canonical_url = PRIMARY_URL / "videos" / video.id
        scrape_item.url = canonical_url
=======
>>>>>>> 2f2fb3a2
        custom_filename, _ = self.get_filename_and_ext(f"{title} [{video.id}] [{video.res}]{ext}")
        await self.handle_file(
            scrape_item.url, scrape_item, filename, ext, custom_filename=custom_filename, debrid_link=video.url
        )

    @error_handling_wrapper
    async def album(self, scrape_item: ScrapeItem) -> None:
        async with self.request_limiter:
            soup: BeautifulSoup = await self.client.get_soup(self.DOMAIN, scrape_item.url)

        js_text: str = soup.select_one(ALBUM_ID_SELECTOR).text
        album_id: str = get_text_between(js_text, "params['album_id'] =", ";").strip()
        results = await self.get_album_results(album_id)
        title: str = css.select_one_get_text(soup, ALBUM_NAME_SELECTOR)
        title = self.create_title(f"{title} [album]", album_id)
        scrape_item.setup_as_album(title, album_id=album_id)
        for _, new_scrape_item in self.iter_children(scrape_item, soup, ALBUM_PICTURES_SELECTOR, results=results):
            self.manager.task_group.create_task(self.run(new_scrape_item))

    @error_handling_wrapper
    async def picture(self, scrape_item: ScrapeItem) -> None:
        if await self.check_complete_from_referer(scrape_item):
            return

        async with self.request_limiter:
            soup: BeautifulSoup = await self.client.get_soup(self.DOMAIN, scrape_item.url)
        url: URL = self.parse_url(css.select_one_get_attr(soup, PICTURE_SELECTOR, "src"))
        filename, ext = self.get_filename_and_ext(url.name)
        await self.handle_file(url, scrape_item, filename, ext)


def get_video_info(flashvars: str) -> Video:
    if match_id := VIDEO_INFO_PATTTERN.search(flashvars):
        video_id, license_code, url = match_id.groups()
        real_url = kvs_get_real_url(url, license_code)
        if match_res := VIDEO_RESOLUTION_PATTERN.search(flashvars):
            resolution = match_res.group(1)
        else:
            resolution = "Unknown"
        return Video(video_id, real_url, resolution)
    raise ScrapeError(404)


# URL de-obfuscation code, borrowed from yt-dlp
# https://github.com/yt-dlp/yt-dlp/blob/e1847535e28788414a25546a45bebcada2f34558/yt_dlp/extractor/generic.py


def kvs_get_license_token(license_code: str) -> list[int]:
    license_code = license_code.removeprefix("$")
    license_values = [int(char) for char in license_code]
    modlicense = license_code.replace("0", "1")
    middle = len(modlicense) // 2
    fronthalf = int(modlicense[: middle + 1])
    backhalf = int(modlicense[middle:])
    modlicense = str(4 * abs(fronthalf - backhalf))[: middle + 1]

    return [
        (license_values[index + offset] + current) % 10
        for index, current in enumerate(map(int, modlicense))
        for offset in range(4)
    ]


def kvs_get_real_url(video_url: str, license_code: str) -> AbsoluteHttpURL:
    if not video_url.startswith("function/0/"):
        return AbsoluteHttpURL(video_url)  # not obfuscated

    parsed_url = AbsoluteHttpURL(video_url.removeprefix("function/0/"))
    license_token = kvs_get_license_token(license_code)
    hash, tail = parsed_url.parts[3][:HASH_LENGTH], parsed_url.parts[3][HASH_LENGTH:]
    indices = list(range(HASH_LENGTH))

    # Swap indices of hash according to the destination calculated from the license token
    accum = 0
    for src in reversed(range(HASH_LENGTH)):
        accum += license_token[src]
        dest = (src + accum) % HASH_LENGTH
        indices[src], indices[dest] = indices[dest], indices[src]

    new_parts = list(parsed_url.parts)
    if not parsed_url.name:
        new_parts.pop(-1)
    new_parts[3] = "".join(hash[index] for index in indices) + tail
    return parsed_url.with_path("/".join(new_parts[1:]), keep_query=True, keep_fragment=True)<|MERGE_RESOLUTION|>--- conflicted
+++ resolved
@@ -141,11 +141,6 @@
         video = get_video_info(script.text)
         title: str = css.select_one_get_text(soup, "title").split("- ThisVid.com")[0].strip()
         filename, ext = self.get_filename_and_ext(video.url.name)
-<<<<<<< HEAD
-        canonical_url = PRIMARY_URL / "videos" / video.id
-        scrape_item.url = canonical_url
-=======
->>>>>>> 2f2fb3a2
         custom_filename, _ = self.get_filename_and_ext(f"{title} [{video.id}] [{video.res}]{ext}")
         await self.handle_file(
             scrape_item.url, scrape_item, filename, ext, custom_filename=custom_filename, debrid_link=video.url
