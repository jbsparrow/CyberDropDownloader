--- conflicted
+++ resolved
@@ -183,45 +183,30 @@
             raise ScrapeError(422)
 
         best_format = parse_player_info(player.text)
-        m3u8_media = debrid_link = None
+        m3u8 = debrid_link = None
         if best_format.hls:
-<<<<<<< HEAD
             m3u8 = await self.get_m3u8_from_index_url(best_format.url)
-=======
-            m3u8_media = M3U8Media(await self._get_m3u8(best_format.url))
         else:
             debrid_link = best_format.url
->>>>>>> a754a2b8
 
         if video_object := soup.select_one(_SELECTORS.VIDEO_PROPS_JS):
-            json_data = json.loads(video_object.text.strip())
-            if "uploadDate" in json_data:
-                scrape_item.possible_datetime = self.parse_iso_date(json_data["uploadDate"])
+            json_data = json.loads(css.get_text(video_object))
+            scrape_item.possible_datetime = self.parse_iso_date(json_data.get("uploadDate", ""))
 
         title = css.select_one_get_text(soup, "title").split("- aShemaletube.com")[0].strip()
         scrape_item.url = canonical_url
         filename, ext = self.get_filename_and_ext(best_format.url.name, assume_ext=".mp4")
         custom_filename = self.create_custom_filename(title, ext, file_id=video_id, resolution=best_format.resolution)
 
-<<<<<<< HEAD
-        handle_file_kwargs = {"custom_filename": custom_filename}
-        if best_format.hls:
-            handle_file_kwargs["m3u8"] = m3u8
-        else:
-            handle_file_kwargs["debrid_link"] = best_format.url
-
-        return await self.handle_file(canonical_url, scrape_item, filename, ext, **handle_file_kwargs)
-=======
         return await self.handle_file(
             canonical_url,
             scrape_item,
             filename,
             ext,
             custom_filename=custom_filename,
-            m3u8_media=m3u8_media,
+            m3u8=m3u8,
             debrid_link=debrid_link,
         )
->>>>>>> a754a2b8
 
 
 def parse_player_info(script_text: str) -> Format:
