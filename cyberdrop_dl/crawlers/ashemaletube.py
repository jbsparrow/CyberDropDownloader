--- conflicted
+++ resolved
@@ -34,10 +34,6 @@
 
 
 _SELECTORS = Selectors()
-<<<<<<< HEAD
-RESOLUTIONS = ["2160p", "1440p", "1080p", "720p", "480p", "360p", "240p"]  # best to worst
-=======
->>>>>>> cbe0ea53
 
 
 class Format(NamedTuple):
@@ -198,11 +194,7 @@
 
         scrape_item.url = canonical_url
         filename, ext = self.get_filename_and_ext(link.name, assume_ext=".mp4")
-<<<<<<< HEAD
         custom_filename = self.create_custom_filename(title, ext, file_id=video_id, resolution=best_format.resolution)
-=======
-        custom_filename, _ = self.get_filename_and_ext(f"{title} [{video_id}][{best_format.resolution}]{ext}")
->>>>>>> cbe0ea53
         await self.handle_file(
             canonical_url, scrape_item, filename, ext, custom_filename=custom_filename, debrid_link=link
         )
