from __future__ import annotations

import calendar
import datetime
import json
import re
from typing import TYPE_CHECKING, NamedTuple

from aiolimiter import AsyncLimiter
from yarl import URL

from cyberdrop_dl.clients.errors import ScrapeError
from cyberdrop_dl.crawlers.crawler import Crawler, create_task_id
from cyberdrop_dl.utils.data_enums_classes.url_objects import ScrapeItem
from cyberdrop_dl.utils.utilities import error_handling_wrapper, get_text_between

if TYPE_CHECKING:
    from bs4 import BeautifulSoup

    from cyberdrop_dl.managers.manager import Manager
    from cyberdrop_dl.utils.data_enums_classes.url_objects import ScrapeItem


PROFILE_VIDEOS_SELECTOR = "div.media-item__inner a[data-video-preview]"
MODEL_VIDEO_SELECTOR = "a data-video-preview"
USER_NAME_SELECTOR = "h1.username"
PLAYLIST_VIDEOS_SELECTOR = "a.playlist-video-item__thumbnail"
VIDEO_OBJECT_SCRIPT_SELECTOR = "script:contains('uploadDate')"
JS_SELECTOR = "script:contains('var player = new VideoPlayer')"
LOGIN_REQUIRED_SELECTOR = "div.loginLinks:contains('To watch this video please')"
RESOLUTIONS = ["2160p", "1440p", "1080p", "720p", "480p", "360p", "240p"]  # best to worst
INCLUDE_VIDEO_ID_IN_FILENAME = True


class Format(NamedTuple):
    resolution: str
    link_str: str


class AShemaleTubeCrawler(Crawler):
    primary_base_domain = URL("https://www.ashemaletube.com")
    next_page_selector = "a.rightKey"

    def __init__(self, manager: Manager) -> None:
        super().__init__(manager, "ashemaletube", "aShemaleTube")
        self.request_limiter = AsyncLimiter(3, 10)

    """~~~~~~~~~~~~~~~~~~~~~~~~~~~~~~~~~~~~~~~~~~~~~~~~~~~~~~~~~~~~~~~~~~~~~~~~~~~~~~~~~~~~~~~~~~~~~~~~~~~~~~~~~~~~~~"""

    @create_task_id
    async def fetch(self, scrape_item: ScrapeItem) -> None:
        """Determines where to send the scrape item based on the url."""
<<<<<<< HEAD
        if "videos" in scrape_item.url.parts:
            return await self.video(scrape_item)
        elif "playlists" in scrape_item.url.parts:
            return await self.playlist(scrape_item)
        elif any(p in scrape_item.url.parts for p in ("model", "profiles")):
            return await self.model(scrape_item)
=======
        if any(p in scrape_item.url.parts for p in ("creators", "profiles", "pornstars", "model")):
            return await self.model(scrape_item)
        elif "videos" in scrape_item.url.parts:
            return await self.video(scrape_item)
        elif "playlists" in scrape_item.url.parts:
            return await self.playlist(scrape_item)
>>>>>>> ff53036e
        raise ValueError

    @error_handling_wrapper
    async def playlist(self, scrape_item: ScrapeItem) -> None:
        async with self.request_limiter:
            soup: BeautifulSoup = await self.client.get_soup_cffi(self.domain, scrape_item.url)
        title = ""
        async for soup in self.web_pager(scrape_item.url, cffi=True):
            if not title:
                playlist_name = soup.select_one("h1").get_text(strip=True)  # type: ignore
                title = self.create_title(f"{playlist_name} [playlist]")
                scrape_item.setup_as_album(title)

            for _, new_scrape_item in self.iter_children(scrape_item, soup, PLAYLIST_VIDEOS_SELECTOR):
                self.manager.task_group.create_task(self.run(new_scrape_item))

    @error_handling_wrapper
    async def model(self, scrape_item: ScrapeItem) -> None:
        async with self.request_limiter:
            soup: BeautifulSoup = await self.client.get_soup_cffi(self.domain, scrape_item.url)
        title = ""
        async for soup in self.web_pager(scrape_item.url, cffi=True):
            if not title:
                model_name = soup.select_one(USER_NAME_SELECTOR).get_text(strip=True)  # type: ignore
                title = self.create_title(f"{title} [model]")
                scrape_item.setup_as_profile(model_name)

            for _, new_scrape_item in self.iter_children(scrape_item, soup, PROFILE_VIDEOS_SELECTOR):
                self.manager.task_group.create_task(self.run(new_scrape_item))

    @error_handling_wrapper
    async def video(self, scrape_item: ScrapeItem) -> None:
        video_id: str = scrape_item.url.parts[2]
        canonical_url = self.primary_base_domain / "videos" / video_id
        if await self.check_complete_from_referer(scrape_item.url):
            return

        async with self.request_limiter:
            soup: BeautifulSoup = await self.client.get_soup_cffi(self.domain, scrape_item.url)

        if soup.select_one(LOGIN_REQUIRED_SELECTOR):
            raise ScrapeError(401)
        player = soup.select_one(JS_SELECTOR)
        if not player:
            raise ScrapeError(422)
        is_hls, best_format = parse_player_info(player.text)
        if is_hls:
            raise ScrapeError(422)

        if video_object := soup.select_one(VIDEO_OBJECT_SCRIPT_SELECTOR):
            json_data = json.loads(video_object.text.strip())
            if "uploadDate" in json_data:
                scrape_item.possible_datetime = parse_datetime(json_data["uploadDate"])

        title: str = soup.select_one("title").text.split("- aShemaletube.com")[0].strip()  # type: ignore
        link = self.parse_url(best_format.link_str)

        scrape_item.url = canonical_url
        filename, ext = self.get_filename_and_ext(link.name, assume_ext=".mp4")
        include_id = f"[{video_id}]" if INCLUDE_VIDEO_ID_IN_FILENAME else ""
        custom_filename, _ = self.get_filename_and_ext(f"{title} {include_id}[{best_format.resolution}]{ext}")
        await self.handle_file(
            canonical_url, scrape_item, filename, ext, custom_filename=custom_filename, debrid_link=link
        )


"""~~~~~~~~~~~~~~~~~~~~~~~~~~~~~~~~~~~~~~~~~~~~~~~~~~~~~~~~~~~~~~~~~~~~~~~~~~~~~~~~~~~~~~~~~~~~~~~~~~~~~~~~~~~~~~"""


def get_best_quality(info_dict: dict) -> Format:
    """Returns best available format"""
    active_url: str = ""
    active_res: str = ""
    for res in RESOLUTIONS:
        for item in info_dict:
            if item["active"] == "true":
                active_url = item["src"]
                active_res = item["desc"]
            if res == item["desc"]:
                return Format(res, item["src"])

    return Format(active_res, active_url)


def parse_player_info(script_text: str) -> tuple[bool, Format]:
    if match := re.search(r"hls:\s+(true|false)", script_text):
        is_hls = match.group(1) == "true"
        urls_info = get_text_between(script_text, "[{", "}],")
        format: Format = get_best_quality(json.loads(urls_info))
        return is_hls, format
    raise ScrapeError(404)


def parse_datetime(date: str) -> int:
    """Parses a datetime string into a unix timestamp."""
    dt = datetime.datetime.fromisoformat(date)
    return calendar.timegm(dt.timetuple())<|MERGE_RESOLUTION|>--- conflicted
+++ resolved
@@ -50,21 +50,14 @@
     @create_task_id
     async def fetch(self, scrape_item: ScrapeItem) -> None:
         """Determines where to send the scrape item based on the url."""
-<<<<<<< HEAD
-        if "videos" in scrape_item.url.parts:
-            return await self.video(scrape_item)
-        elif "playlists" in scrape_item.url.parts:
-            return await self.playlist(scrape_item)
-        elif any(p in scrape_item.url.parts for p in ("model", "profiles")):
-            return await self.model(scrape_item)
-=======
         if any(p in scrape_item.url.parts for p in ("creators", "profiles", "pornstars", "model")):
             return await self.model(scrape_item)
         elif "videos" in scrape_item.url.parts:
             return await self.video(scrape_item)
         elif "playlists" in scrape_item.url.parts:
             return await self.playlist(scrape_item)
->>>>>>> ff53036e
+        elif any(p in scrape_item.url.parts for p in ("model", "profiles")):
+            return await self.model(scrape_item)
         raise ValueError
 
     @error_handling_wrapper
