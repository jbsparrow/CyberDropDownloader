--- conflicted
+++ resolved
@@ -9,11 +9,7 @@
 from datetime import datetime  # noqa: TC003
 from typing import TYPE_CHECKING, Annotated, Any, NamedTuple
 
-<<<<<<< HEAD
 from pydantic import AliasChoices, AliasPath, BeforeValidator, Field
-=======
-from pydantic import AliasChoices, Field
->>>>>>> fd17f784
 from typing_extensions import TypedDict  # Compatible with python 3.11
 from yarl import URL
 
