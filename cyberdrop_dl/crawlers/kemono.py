from __future__ import annotations

import asyncio
import calendar
import functools
import itertools
import re
from collections import defaultdict
from datetime import datetime  # noqa: TC003
<<<<<<< HEAD
from typing import TYPE_CHECKING, Any, NamedTuple, NotRequired
=======
from typing import TYPE_CHECKING, Annotated, Any, NamedTuple
>>>>>>> 4a771be7

from pydantic import AliasChoices, BeforeValidator, Field
from typing_extensions import TypedDict  # Compatible with python 3.11
from yarl import URL

from cyberdrop_dl.clients.errors import NoExtensionError, ScrapeError
from cyberdrop_dl.config_definitions.custom.types import AliasModel
from cyberdrop_dl.config_definitions.custom.validators import parse_falsy_as_none
from cyberdrop_dl.crawlers.crawler import Crawler, create_task_id
from cyberdrop_dl.utils.utilities import error_handling_wrapper, remove_parts

if TYPE_CHECKING:
    from collections.abc import AsyncGenerator, Callable, Coroutine, Generator

    from aiohttp_client_cache.response import AnyResponse
    from bs4 import BeautifulSoup

    from cyberdrop_dl.managers.manager import Manager
    from cyberdrop_dl.utils.data_enums_classes.url_objects import ScrapeItem

# TODO: Check what's the maximun offset we can use
# TODO: Verify if we need to use different offsets for each url type / service
# Right now is 50 becuase that's the max when scraping from the web page, but could be higher when using the API
MAX_OFFSET_PER_CALL = 50
LINK_REGEX = re.compile(r"(?:http(?!.*\.\.)[^ ]*?)(?=($|\n|\r\n|\r|\s|\"|\[/URL]|']\[|]\[|\[/img]|</|'))")
POST_SELECTOR = "article.post-card a"
DISCORD_SERVER_NAME_SELECTOR = "spam[class*=__profile-image] + span[itemprop='name']"


class PostSelectors:
    FILES = "div[class*=__files]"
    CONTENT = "div[class*=__content]"
    ATTACHMENTS = "a[class*=__attachment-link]"
    IMAGES = "div[class=fileThumb]"
    VIDEOS = "video[class*=__video] source"
    ALL_CONTENT = f"{FILES}, {CONTENT}"

    DATE_PUBLISHED = "div[class*=__published] time[class=timestamp]"
    DATE_ADDED = "div[class*=__added]"
    DATE = f"{DATE_PUBLISHED}, {DATE_ADDED}"

    TITLE = "h1[class*=__title]"
    USERNAME = "a[class*=__user-name]"


_POST = PostSelectors()


class URLInfo(NamedTuple):
    # format: https://kemono.su/<service>/user/<user_id>/post/<post_id>
    # ex: https://kemono.su/patreon/user/92916478/post/87864845
    service: str = "Unknown"
    user_: str = ""  # the literal word "user"
    user_id: str = "Unknown"
    post_: str = ""  # the literal word "post"
    post_id: str | None = None  # Only present in individual posts URLs

    @staticmethod
    def parse(url: URL) -> URLInfo:
        return URLInfo(*url.parts[1:6])


class DiscordURLInfo(NamedTuple):
    # format: https://kemono.su/discord/server/<server_id>/<channel_id>
    # ex: https://kemono.su/discord/server/891670433978531850/892624523034255371
    server_id: str
    channel_id: str | None = None  # Only present for individual channels URLs

    @staticmethod
    def parse(url: URL) -> DiscordURLInfo:
        return DiscordURLInfo(*url.parts[3:5])


class DiscordChannel(NamedTuple):
    name: str
    id: str


class DiscordServer(NamedTuple):
    name: str
    id: str
    channels: tuple[DiscordChannel, ...]


class User(NamedTuple):
    service: str
    id: str


class File(TypedDict):
    name: str
    path: str
    server: NotRequired[str]  # Sometimes present in attachments


FileOrNone = Annotated[File | None, BeforeValidator(parse_falsy_as_none)]


class Post(AliasModel):
    id: str
    content: str = ""
    file: FileOrNone = None
    attachments: list[File] = []  # noqa: RUF012
    published_or_added: datetime | None = Field(None, validation_alias=AliasChoices("published", "added"))
    soup_attachments: list[Any] = []  # noqa: RUF012, `Any` to skip validation, but these are `yarl.URL`. We generate them internally so no validation is needed
    date: int | None = None

    def model_post_init(self, *_) -> None:
        if self.published_or_added:
            self.date = calendar.timegm(self.published_or_added.timetuple())

    @property
    def all_files(self) -> Generator[File]:
        if self.file:
            yield self.file
        yield from self.attachments


class UserPost(Post):
    service: str
    user_id: str = Field(validation_alias="user")
    title: str

    @property
    def user(self) -> User:
        return User(self.service, self.user_id)

    @property
    def web_path_qs(self):
        return f"{self.service}/user/{self.user_id}/post/{self.id}"


class DiscordPost(Post):
    server_id: str = Field(validation_alias="server")
    channel_id: str = Field(validation_alias="channel")

    @property
    def web_path_qs(self):
        return f"discord/server/{self.server_id}/{self.channel_id}#{self.id}"


class PartialUserPost(NamedTuple):
    """A simplified version of Post that we can built from a soup, for sites that do not have an API

    Pros: We can get the post data + user_name in a single request

    Cons: We need to make a request for every individual post"""

    title: str = ""
    content: str = ""
    user_name: str = ""
    date: str | None = None

    @staticmethod
    def from_soup(soup: BeautifulSoup) -> PartialUserPost:
        info = {}
        names = "title", "content", "user_name", "date"
        selectors = (_POST.TITLE, _POST.ALL_CONTENT, _POST.USERNAME, _POST.DATE)
        for name, selector in zip(names, selectors, strict=True):
            if tag := soup.select_one(selector):
                info[name] = tag.text.strip()

        return PartialUserPost(**info)


def fallback_if_no_api(func: Callable[..., Coroutine[None, None, Any]]) -> Callable[..., Coroutine[None, None, Any]]:
    """Calls a fallback method is the current instance does not define an API"""

    @functools.wraps(func)
    async def wrapper(self: KemonoCrawler, *args, **kwargs):
        if self.api_entrypoint:
            return await func(self, *args, **kwargs)
        fallback_func = getattr(self, f"{func.__name__}_w_no_api", None)
        if not fallback_func:
            raise ValueError
        return await fallback_func(self, *args, **kwargs)

    return wrapper


class KemonoCrawler(Crawler):
    primary_base_domain = URL("https://kemono.su")
    DEFAULT_POST_TITLE_FORMAT = "{date} - {title}"

    def __init__(self, manager: Manager) -> None:
        super().__init__(manager, "kemono", "Kemono")
        self.api_entrypoint: URL = URL("https://kemono.su/api/v1")
        self.__known_user_names: dict[User, str] = {}
        self.__known_discord_servers: dict[str, DiscordServer] = {}
        self.__known_attachment_servers: dict[str, str] = {}
        self.__user_names_locks: dict[User, asyncio.Lock] = defaultdict(asyncio.Lock)
        self.__discord_servers_locks: dict[str, asyncio.Lock] = defaultdict(asyncio.Lock)
        self.services: tuple[str, ...] = (
            "afdian",
            "boosty",
            "dlsite",
            "fanbox",
            "fantia",
            "gumroad",
            "patreon",
            "subscribestar",
        )
        self.session_cookie = self.manager.config_manager.authentication_data.kemono.session

    async def async_startup(self) -> None:
        def check_kemono_page(response: AnyResponse):
            if any(x in response.url.parts for x in self.services):
                return False
            if "discord/channel" in response.url.path:
                return False
            return True

        self.register_cache_filter(self.primary_base_domain, check_kemono_page)

    """~~~~~~~~~~~~~~~~~~~~~~~~~~~~~~~~~~~~~~~~~~~~~~~~~~~~~~~~~~~~~~~~~~~~~~~~~~~~~~~~~~~~~~~~~~~~~~~~~~~~~~~~~~~~~~"""

    @create_task_id
    async def fetch(self, scrape_item: ScrapeItem) -> None:
        """Determines where to send the scrape item based on the url."""
        if "discord" in scrape_item.url.parts:
            return await self.discord(scrape_item)
        return await self._fetch_kemono_defaults(scrape_item)

    async def _fetch_kemono_defaults(self, scrape_item: ScrapeItem) -> None:
        """Helper fetch method for subclasses.

        Subclasses can override the normal `fetch` method to add their own custom filters and them call this method at the end

        Super().fetch MUST NOT be used, otherwise a new task_id will be created"""
        if "thumbnails" in scrape_item.url.parts:
            return await self.handle_direct_link(scrape_item)
        if "post" in scrape_item.url.parts:
            return await self.post(scrape_item)
        if scrape_item.url.name == "posts":
            if not scrape_item.url.query.get("q"):
                raise ValueError
            return await self.search(scrape_item)
        if any(x in scrape_item.url.parts for x in self.services):
            return await self.profile(scrape_item)
        if "favorites" in scrape_item.url.parts:
            return await self.favorites(scrape_item)
        await self.handle_direct_link(scrape_item)

    @fallback_if_no_api
    @error_handling_wrapper
    async def search(self, scrape_item: ScrapeItem) -> None:
        """Scrapes results from a search query."""
        query = scrape_item.url.query["q"]
        api_url = self.__make_api_url_w_offset("posts", scrape_item.url)
        title = self.create_title(f"{query} [search]")
        scrape_item.setup_as_profile(title)
        await self.__iter_user_posts_from_url(scrape_item, api_url)

    @fallback_if_no_api
    @error_handling_wrapper
    async def profile(self, scrape_item: ScrapeItem) -> None:
        """Scrapes a profile."""
        url_info = URLInfo.parse(scrape_item.url)
        api_url = self.__make_api_url_w_offset(f"{url_info.service}/user/{url_info.user_id}", scrape_item.url)
        scrape_item.setup_as_profile("")  # Title will be added by self._handle_user_post
        await self.__iter_user_posts_from_url(scrape_item, api_url)

    @fallback_if_no_api
    @error_handling_wrapper
    async def discord(self, scrape_item: ScrapeItem) -> None:
        """Scrapes a discord server or channel."""
        url_info = DiscordURLInfo.parse(scrape_item.url)
        if not url_info.channel_id:  # Download all channels
            scrape_item.setup_as_forum("")  # Title will be added by self._handle_discord_post
            server = await self.__get_discord_server(url_info.server_id)
            for channel in server.channels:
                url = self.primary_base_domain / "discord/server" / url_info.server_id / channel.id
                new_scrape_item = scrape_item.create_child(url)
                self.manager.task_group.create_task(self.run(new_scrape_item))
            return

        api_url = self.__make_api_url_w_offset(f"discord/channel/{url_info.channel_id}", scrape_item.url)
        scrape_item.setup_as_profile("")
        page_generator = self.__api_pager(api_url)
        async for json_resp in page_generator:
            n_posts = 0
            for post in (DiscordPost(**entry) for entry in json_resp):  # type: ignore
                n_posts += 1
                link = self.parse_url(post.web_path_qs)
                new_scrape_item = scrape_item.create_child(link)
                await self._handle_discord_post(new_scrape_item, post)
                scrape_item.add_children()
            await page_generator.asend(n_posts)

    @fallback_if_no_api
    @error_handling_wrapper
    async def post(self, scrape_item: ScrapeItem) -> None:
        """Scrapes an user post."""
        url_info = URLInfo.parse(scrape_item.url)
        assert url_info.post_id, "Individual posts must have a post_id"
        path = f"{url_info.service}/user/{url_info.user_id}/post/{url_info.post_id}"
        api_url = self.__make_api_url_w_offset(path, scrape_item.url)
        async with self.request_limiter:
            json_resp: dict[str, dict] = await self.client.get_json(self.domain, api_url)

        post = UserPost(**json_resp["post"])
        self._register_attachments_servers(json_resp["attachments"])  # type: ignore
        await self._handle_user_post(scrape_item, post)

    def _register_attachments_servers(self, attachments: list[File]) -> None:
        for attach in attachments:
            if server := attach.get("server"):
                path = attach["path"]
                if previous_server := self.__known_attachment_servers.get(path):
                    if previous_server != server:
                        msg = f"[{self.name}] {path} found with multiple diferent servers: {server = } {previous_server = } "
                        self.log_debug(msg)
                    continue
                self.__known_attachment_servers[path] = server

    @error_handling_wrapper
    async def handle_direct_link(self, scrape_item: ScrapeItem, url: URL | None) -> None:
        """Handles a direct link."""

        def clean_url(og_url: URL) -> URL:
            if "thumbnails" in og_url.parts:
                return remove_parts(og_url, "thumbnails")
            return og_url

        scrape_item.url = clean_url(scrape_item.url)
        link = clean_url(url or scrape_item.url)
        try:
            filename, ext = self.get_filename_and_ext(link.query.get("f") or link.name)
        except NoExtensionError:
            # Some patreon URLs have another URL as the filename: https://kemono.su/data/7a...27ad7e40bd.jpg?f=https://www.patreon.com/media-u/Z0F..00672794_
            filename, ext = self.get_filename_and_ext(link.name)
        await self.handle_file(link, scrape_item, filename, ext)

    @error_handling_wrapper
    async def favorites(self, scrape_item: ScrapeItem) -> None:
        """Scrapes the user's favorite artists or posts and enqueues them for processing."""
        if not self.session_cookie:
            raise ScrapeError(401, "No session cookie found in the config file, cannot scrape favorites")

        is_post = scrape_item.url.query.get("type") == "post"
        title = "My favorite posts" if is_post else "My favorite artists"
        scrape_item.setup_as_profile(self.create_title(title))

        self.update_cookies({"session": self.session_cookie})
        api_url = self.api_entrypoint / "account/favorites"
        query_url = api_url.with_query(type="post" if is_post else "artist")

        async with self.request_limiter:
            json_resp = await self.client.get_json(self.domain, query_url)

        self.update_cookies({"session": ""})

        for item in json_resp:
            if is_post:
                post_id, user_id, service = item["id"], item["user"], item["service"]
                url = self.primary_base_domain / service / "user" / user_id / "post" / post_id
            else:
                user_id, service = item["id"], item["service"]
                url = self.primary_base_domain / service / "user" / user_id

            new_scrape_item = scrape_item.create_child(url)
            self.manager.task_group.create_task(self.run(new_scrape_item))

    # ~~~~~~~~ INTERNAL METHODS, not expected to be overriden, but could be ~~~~~~~~~~~~~~~~~~~~~~~~~~~~~~~~~~~~~~~~~~~~~~~~~~~~~~~~~~~~~~~~

    async def _handle_user_post(self, scrape_item: ScrapeItem, post: UserPost):
        user_name = await self.__get_user_name(post.user)
        title = self.create_title(user_name, post.user_id)
        scrape_item.setup_as_album(title, album_id=post.user_id)
        scrape_item.possible_datetime = post.date
        post_title = self.create_separate_post_title(post.title, post.id, post.date)
        scrape_item.add_to_parent_title(post_title)

        await self.__handle_post(scrape_item, post)

    async def _handle_discord_post(self, scrape_item: ScrapeItem, post: DiscordPost):
        server = await self.__get_discord_server(post.server_id)
        title = self.create_title(f"{server.name} [discord]", server.id)
        channel_name = next(c.name for c in server.channels if c.id == post.channel_id)
        scrape_item.setup_as_album(title, album_id=server.id)
        scrape_item.possible_datetime = post.date
        scrape_item.add_to_parent_title(f"#{channel_name}")

        post_title = self.create_separate_post_title(None, post.id, post.date)
        scrape_item.add_to_parent_title(post_title)

        await self.__handle_post(scrape_item, post)

    def _handle_post_content(self, scrape_item: ScrapeItem, post: Post) -> None:
        """Gets links out of content in post ans sends them to a new crawler."""
        if not post.content:
            return

        def gen_yarl_urls():
            for match in re.finditer(LINK_REGEX, post.content):
                link = match.group().replace(".md.", ".")
                try:
                    url = self.parse_url(link)
                    yield url
                except ValueError:
                    pass

        for link in gen_yarl_urls():
            if not link.host or self.domain in link.host:
                continue
            new_scrape_item = scrape_item.create_child(link)
            self.handle_external_links(new_scrape_item)
            scrape_item.add_children()

    async def _register_user_name(self, user: User, user_name: str) -> None:
        """Save the user_name to the internal dict

        NOTE: This should never be overriden.
        It's defined as internal to allow subclasses to override `post_w_no_api` and still be able to modify the private self.__known_user_names
        """

        async with self.__user_names_locks[user]:
            if self.__known_user_names.get(user):
                return
            self.__known_user_names[user] = user_name

    """~~~~~~~~  PRIVATE METHODS, should never be overriden ~~~~~~~~~~~~~~~~~~~~~~~~~~~~~~~~~~~~~~~~~~~~~~~~~~~~~~~~~~~~~"""

    async def __handle_post(self, scrape_item: ScrapeItem, post: Post):
        # Process files if the post was generated from an API call
        for file in post.all_files:
            file_url = self.__make_file_url(file)
            await self.handle_direct_link(scrape_item, file_url)
            scrape_item.add_children()

        # Process files if the post was generated from soup
        for file_url in post.soup_attachments:
            await self.handle_direct_link(scrape_item, file_url)
            scrape_item.add_children()

        self._handle_post_content(scrape_item, post)

    def __make_file_url(self, file: File) -> URL:
        server = self.__known_attachment_servers.get(file["path"], "")
        url = server + f"/data{file['path']}"
        return self.parse_url(url).with_query(f=file["name"])

    def __make_api_url_w_offset(self, path: str, og_url: URL) -> URL:
        api_url = self.api_entrypoint / path
        offset = int(og_url.query.get("o", 0))
        if query := og_url.query.get("q"):
            return api_url.update_query(o=offset, q=query)
        return api_url.update_query(o=offset)

    async def __get_user_name(self, user: User) -> str:
        """Gets the user name, making a new API call if needed"""
        async with self.__user_names_locks[user]:
            if user_name := self.__known_user_names.get(user):
                return user_name

            api_url = self.api_entrypoint / user.service / "user" / user.id / "posts-legacy"
            async with self.request_limiter:
                profile_json: dict = await self.client.get_json(self.domain, api_url)

            self.__known_user_names[user] = user_name = profile_json["props"]["name"]
            return user_name

    async def __get_discord_server(self, server_id: str) -> DiscordServer:
        """Get discord server information, making a new api call if needed"""
        async with self.__discord_servers_locks[server_id]:
            if server := self.__known_discord_servers.get(server_id):
                return server

            url = self.primary_base_domain / "discord/user" / server_id / "links"
            async with self.request_limiter:
                soup: BeautifulSoup = await self.client.get_soup(self.domain, url)

            name = soup.select_one(DISCORD_SERVER_NAME_SELECTOR).text  # type: ignore
            url = self.api_entrypoint / "discord/channel/lookup" / server_id
            async with self.request_limiter:
                json_resp: list[dict] = await self.client.get_json(self.domain, url)

            channels = tuple(DiscordChannel(channel["name"], channel["id"]) for channel in json_resp)
            self.__known_discord_servers[server_id] = server = DiscordServer(name, server_id, channels)
            return server

    async def __iter_user_posts_from_url(self, scrape_item: ScrapeItem, url: URL):
        page_generator = self.__api_pager(url)
        async for json_resp in page_generator:
            n_posts = 0

            # From search results
            if isinstance(json_resp, dict):
                posts = json_resp.get("posts")  # type: ignore
            # From profile
            elif isinstance(json_resp, list):
                posts: list[dict[str, Any]] = json_resp
            else:
                raise ScrapeError(422)

            if not posts:
                return

            for post in (UserPost(**entry) for entry in posts):
                n_posts += 1
                link = self.parse_url(post.web_path_qs)
                new_scrape_item = scrape_item.create_child(link)
                await self._handle_user_post(new_scrape_item, post)
                scrape_item.add_children()

            await page_generator.asend(n_posts)

    async def __api_pager(self, url: URL) -> AsyncGenerator[dict[str, Any], int]:
        """Yields jsons response from api calls, with increments of `MAX_OFFSET_PER_CALL`

        Receive number of proccesed posts (n_posts) from the response. Stops when `n_posts` < MAX_OFFSET_PER_CALL`"""
        init_offset = int(url.query.get("o") or 0)
        for offset in itertools.count(init_offset, MAX_OFFSET_PER_CALL):
            api_url = url.update_query(o=offset)
            async with self.request_limiter:
                json_resp: dict = await self.client.get_json(self.domain, api_url)
            n_post = yield json_resp
            if not n_post < MAX_OFFSET_PER_CALL:
                break

    # ~~~~~~~~~~ NO API METHODS ~~~~~~~~~~~~~~~~~~~~~~~~~~~~~~~~~~~~~~~~~~~~~~~

    async def discord_w_no_api(self, scrape_item: ScrapeItem):
        raise NotImplementedError

    async def search_w_no_api(self, scrape_item: ScrapeItem):
        raise NotImplementedError

    @error_handling_wrapper
    async def profile_w_no_api(self, scrape_item: ScrapeItem) -> None:
        """Scrapes an user profile."""
        async with self.request_limiter:
            soup: BeautifulSoup = await self.client.get_soup(self.domain, scrape_item.url)

        url_info = URLInfo.parse(scrape_item.url)
        api_url = self.primary_base_domain / url_info.service / "user" / url_info.user_id
        scrape_item.setup_as_profile("")
        init_offset = int(scrape_item.url.query.get("o") or 0)
        for offset in itertools.count(init_offset, MAX_OFFSET_PER_CALL):
            n_posts = 0
            api_url = api_url.with_query(o=offset)
            async with self.request_limiter:
                soup: BeautifulSoup = await self.client.get_soup(self.domain, api_url)

            for post in soup.select(POST_SELECTOR):
                n_posts += 1
                link = self.parse_url(post["href"])  # type: ignore
                new_scrape_item = scrape_item.create_child(link)
                await self.post_w_no_api(new_scrape_item)
                scrape_item.add_children()

            if n_posts < MAX_OFFSET_PER_CALL:
                break

    @error_handling_wrapper
    async def post_w_no_api(self, scrape_item: ScrapeItem) -> None:
        """Scrapes an user post."""

        url_info = URLInfo.parse(scrape_item.url)
        assert url_info.post_id, "Individual posts must have a post_id"
        async with self.request_limiter:
            soup: BeautifulSoup = await self.client.get_soup(self.domain, scrape_item.url)

        post_info = PartialUserPost.from_soup(soup)
        if not post_info.title or not post_info.user_name:
            raise ScrapeError(422)

        files: list[URL] = []
        for selector in (_POST.VIDEOS, _POST.IMAGES, _POST.ATTACHMENTS):
            for file in soup.select(selector):
                files.append(self.parse_url(file["href"]))  # type: ignore

        post = UserPost(
            user_id=url_info.user_id,
            service=url_info.service,
            id=url_info.post_id,
            title=post_info.title,
            content=post_info.content,
            published_or_added=post_info.date,  # type: ignore
            soup_attachments=files,
        )

        await self._register_user_name(post.user, post_info.user_name)
        await self._handle_user_post(scrape_item, post)<|MERGE_RESOLUTION|>--- conflicted
+++ resolved
@@ -7,11 +7,7 @@
 import re
 from collections import defaultdict
 from datetime import datetime  # noqa: TC003
-<<<<<<< HEAD
-from typing import TYPE_CHECKING, Any, NamedTuple, NotRequired
-=======
-from typing import TYPE_CHECKING, Annotated, Any, NamedTuple
->>>>>>> 4a771be7
+from typing import TYPE_CHECKING, Annotated, Any, NamedTuple, NotRequired
 
 from pydantic import AliasChoices, BeforeValidator, Field
 from typing_extensions import TypedDict  # Compatible with python 3.11
