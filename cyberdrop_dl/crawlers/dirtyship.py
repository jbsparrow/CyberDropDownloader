--- conflicted
+++ resolved
@@ -82,6 +82,7 @@
                 title_tag = soup.select_one(_SELECTORS.GALLERY_TITLE) or soup.select_one(
                     _SELECTORS.GALLERY_ALTERNATIVE_TITLE
                 )
+                assert title_tag
                 title: str = title_tag.get_text(strip=True)
                 title = self.create_title(title)
                 scrape_item.setup_as_album(title)
@@ -124,10 +125,10 @@
 
         def get_formats():
             for video in videos:
-                link_str: str = video.get("src")
+                link_str: str = video["src"]
                 if link_str.startswith("type="):
                     continue
-                res: str = video.get("title")
+                res: str = video["title"]
                 link = self.parse_url(link_str)
                 yield (Format(int(res), link))
 
@@ -144,13 +145,8 @@
         await self.handle_file(link, scrape_item, filename, ext, custom_filename=custom_filename)
 
     def get_flowplayer_sources(self, soup: BeautifulSoup) -> set[Format]:
-<<<<<<< HEAD
-        flow_player = soup.select_one(FLOWPLAYER_VIDEO_SELECTOR)
-        data_item: str = flow_player.get("data-item") if flow_player else None
-=======
         flow_player = soup.select_one(_SELECTORS.FLOWPLAYER_VIDEO)
-        data_item: str = flow_player.get("data-item") if flow_player else None  # type: ignore
->>>>>>> 1d6fadb6
+        data_item: str | None = flow_player.get("data-item") if flow_player else None
         if not data_item:
             return set()
         data_item = data_item.replace(r"\/", "/")
