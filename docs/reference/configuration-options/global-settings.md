---
description: These are all of the configuration options for Global Settings.
---

# Global Settings

<details>

<summary>General</summary>

This is some general settings that will be used regardless of which config is loaded.

***

* allow\_insecure\_connections

Setting this to true will allow the program to connect to websites without ssl (insecurely).

***

* user\_agent

The user agent is the signature of your browser, it's how it is represented to websites you connect to. You can google "what is my user agent" to see what yours may be.

**Note:** if you use flaresolverr, this value must match with flaresolverr user agent for its cookies to work.

***

* proxy

The proxy you want CDL to utilize. Ex. `https://user:pass@ip:port`

***

* flaresolverr

The IP for flaresolverr you want CDL to utilize. Ex. `ip:port`

***

* max\_file\_name\_length

This is the maximum number of characters allowable in a filename.

***

* max\_folder\_name\_length

This is the maximum number of characters allowable in a folder name.

***

* required\_free\_space

This is the amount of free space (in gigabytes) that the program will stop initiating downloads at.

</details>

<details>

<summary>Rate Limiting Options</summary>

These are limiting options for the program.

***

* connection\_timeout

The number of seconds to wait while connecting to a website before timing out.

***

* download\_attempts

The number of download attempts per file. Regardless of this value, some conditions (such as a 404 HTTP status) will cause a file to not be retried at all.

***

* read\_timeout

The number of seconds to wait while reading data from a website before timing out. If it's a download, it will be retried and won't count against the download\_attempts limit.

***

* rate\_limit

This is the maximum number of requests that can be made by the program per second.

***

* download\_delay

This is the number of seconds to wait between downloads to the same domain.

Some domains have internal limits set by the program, such as Bunkrr, CyberFile, etc.

***

* max\_simultaneous\_downloads

This is the maximum number of files that can be downloaded simultaneously.

***

* max\_simultaneous\_downloads\_per\_domain

This is the maximum number of files that can be downloaded from a single domain simultaneously.

Some domains have internal limits set by the program, such as Bunkrr, CyberFile, etc.

***

* download\_speed\_limit

This is the max rate of downloading in KB for all downloads combined
Set to 0 or `null` to disable


</details>

<<<<<<< HEAD
=======
<details>

<summary>Dupe Options</summary>

These are options for enable/disable dupe clean up
***

* dedupe\_already\_downloaded

Allows files skipped for already existing on the filesystem to be added to the list of files to process for deduping

***

* delete\_after\_download

This toggles the deduping process, which happens after all downloads have finished
only current files are processed and deduped across all files in the hash database

current files are files that were either downloaded or a file was skipped for already existing when dedupe_already_downloaded is true

***

* hash\_while\_downloading

With this set as True. Files can be hash after each download, rather than all together

***

* keep_new_download

If enabled for each hash and size match one current file will be kept on the system

If disabled all current files will be deleted if the following is all true
- The file did not exist on the filesystem prior to the current run
- keep prev_download is set to true, this ignores if file exists on the filesystem or not
- The hash must have already existing on the system prior to the current run

Current files are files that were either downloaded or a file was skipped for already existing when dedupe_already_downloaded is true

* keep\_prev\_download
prev downloads are files that are match with the hash and size given, and are not a part of the current files list

Current files are files that were either downloaded or a file was skipped for already existing when dedupe_already_downloaded is true

If enabled then at least one existing previous download will be kept on system.
If not enabled all previous downloads will be deleted

</details>

>>>>>>> 1d0856b2

<details>

<summary>UI Options</summary>

These are the options for controlling the UI of the program

***

* downloading\_item\_limit

This is the limit on the number of items shown in the UI (while downloading) before they are simply added to the overflow number ("and X other files")

***

* refresh\_rate

This is the refresh rate per second for the UI.

***

* scraping\_item\_limit

This is the limit on the number of items shown in the UI (while scraping) before they are simply added to the overflow number ("and X other links")

***

* vi\_mode

This enables vi/vim keybinds while editing/entering text in CDL.

</details><|MERGE_RESOLUTION|>--- conflicted
+++ resolved
@@ -118,8 +118,6 @@
 
 </details>
 
-<<<<<<< HEAD
-=======
 <details>
 
 <summary>Dupe Options</summary>
@@ -169,7 +167,6 @@
 
 </details>
 
->>>>>>> 1d0856b2
 
 <details>
 
